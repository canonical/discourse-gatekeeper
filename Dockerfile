FROM python:3-slim AS builder
<<<<<<< HEAD

ADD requirements.txt /app
# We are installing a dependency here directly into our app source dir
RUN pip install --target=/app -r requirements.txt

ADD . /app
WORKDIR /app

=======
COPY . /app
WORKDIR /app

# We are installing a dependency here directly into our app source dir
RUN pip install --no-cache-dir requests
>>>>>>> 8714fbb1

# A distroless container image with Python and some basics like SSL certificates
# https://github.com/GoogleContainerTools/distroless
FROM gcr.io/distroless/python3-debian10
COPY --from=builder /app /app
WORKDIR /app
ENV PYTHONPATH /app
CMD ["/app/main.py"]<|MERGE_RESOLUTION|>--- conflicted
+++ resolved
@@ -1,20 +1,10 @@
 FROM python:3-slim AS builder
-<<<<<<< HEAD
 
-ADD requirements.txt /app
-# We are installing a dependency here directly into our app source dir
-RUN pip install --target=/app -r requirements.txt
+COPY requirements.txt /app
+RUN pip install --no-cache-dir -r requirements.txt
 
-ADD . /app
-WORKDIR /app
-
-=======
 COPY . /app
 WORKDIR /app
-
-# We are installing a dependency here directly into our app source dir
-RUN pip install --no-cache-dir requests
->>>>>>> 8714fbb1
 
 # A distroless container image with Python and some basics like SSL certificates
 # https://github.com/GoogleContainerTools/distroless
