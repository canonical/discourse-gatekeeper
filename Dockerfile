<<<<<<< HEAD
FROM python:3.10-slim AS builder

RUN mkdir /usr/src/app
WORKDIR /usr/src/app
COPY requirements.txt /usr/src/app
RUN pip install --no-cache-dir -r requirements.txt
=======
FROM python:3-slim AS builder
COPY . /app
WORKDIR /app

# We are installing a dependency here directly into our app source dir
RUN pip install --no-cache-dir requests
>>>>>>> 91428c90

COPY . /usr/src/app

ENV PYTHONPATH /usr/src/app
CMD ["/usr/src/app/main.py"]<|MERGE_RESOLUTION|>--- conflicted
+++ resolved
@@ -1,18 +1,9 @@
-<<<<<<< HEAD
-FROM python:3.10-slim AS builder
+FROM python:3.10-slim
 
 RUN mkdir /usr/src/app
 WORKDIR /usr/src/app
 COPY requirements.txt /usr/src/app
 RUN pip install --no-cache-dir -r requirements.txt
-=======
-FROM python:3-slim AS builder
-COPY . /app
-WORKDIR /app
-
-# We are installing a dependency here directly into our app source dir
-RUN pip install --no-cache-dir requests
->>>>>>> 91428c90
 
 COPY . /usr/src/app
 
