--- conflicted
+++ resolved
@@ -122,8 +122,8 @@
 2. After updating the `metadata.yaml` in your main branch, trigger the action 
    manually or via automated processes (either in the CI or in the release 
    pipeline)
-3. As a part of the action, a branch name with `upload-charm-docs/migrate` will 
-   be created and a pull request named `[upload-charm-docs] Migrate charm docs` 
+3. As a part of the action, a branch name with `discourse-gatekeeper/migrate` will 
+   be created and a pull request named `[discourse-gatekeeper] Migrate charm docs` 
    will be created targeting the default branch of the repository. In order to 
    ensure that the branches can be created successfully, please make sure that 
    there are no existing branches clashing with the name above. Please note 
@@ -171,81 +171,18 @@
    created URLs as part of the action, e.g.
 
     ```yaml
-<<<<<<< HEAD
-    jobs:
-      publish-docs:
-        name: Publish docs
-        runs-on: ubuntu-22.04
-        steps:
-          - uses: actions/checkout@v3
-          - name: Publish documentation
-            uses: canonical/discourse-gatekeeper@stable
-            id: publishDocumentation
-            with:
-              discourse_host: discourse.charmhub.io
-              discourse_api_username: ${{ secrets.DISCOURSE_API_USERNAME }}
-              discourse_api_key: ${{ secrets.DISCOURSE_API_KEY }}
-              github_token: ${{ secrets.GITHUB_TOKEN }}
-          - name: Show index page
-            run: echo '${{ steps.publishDocumentation.outputs.index_url }}'
-=======
       steps:
         ...
         - id: publishDocumentation
-          uses: canonical/upload-charm-docs@stable
+          uses: canonical/discourse-gatekeeper@stable
         - name: Show index page
           run: echo '${{ steps.publishDocumentation.outputs.index_url }}'
         ...
->>>>>>> e48d1a1a
     ```
 6. Check the logs for the URL to the index topic that the action created. This
     is also available under the `index_url` output of the action. This needs to
     be added to the `metadata.yaml` under the `docs` key.
 
-<<<<<<< HEAD
-### Migrate docs
-
-1. Create a `docs` key in `metadata.yaml` with the link to the documentation on
-    charmhub.
-2. Add the action to your desired workflow as mentioned in step 5 of
-    [Sync docs section](#sync-docs) with github_token. For example:
-
-    ```yaml
-    jobs:
-      publish-docs:
-        name: Publish docs
-        runs-on: ubuntu-22.04
-        steps:
-          - uses: actions/checkout@v3
-          - name: Publish documentation
-            uses: canonical/discourse-gatekeeper@stable
-            id: publishDocumentation
-            with:
-              discourse_host: discourse.charmhub.io
-              discourse_api_username: ${{ secrets.DISCOURSE_API_USERNAME }}
-              discourse_api_key: ${{ secrets.DISCOURSE_API_KEY }}
-              github_token: ${{ secrets.GITHUB_TOKEN }}
-    ```
-
-    a branch name with `discourse-gatekeeper/migrate` will be created and a pull
-    request named `[discourse-gatekeeper] Migrate charm docs` will be created
-    targeting the default branch of the repository. In order to ensure that the
-    branches can be created successfully, please make sure that there are no
-    existing branches clashing with the name above. Please note that the
-    `dry_run` input has no effect on migrate mode.
-
-The action will now compare the discourse topics with the files and directories
-under the `docs` directory and make any changes based on differences.
-Additional recommended steps:
-
-* Add the action in dry run mode to run on every PR. This will mean that you
-  will see all the changes that would be made by the PR once you are ready to
-  publish a new version of the charm and documentation.
-* Add the action in dry run mode on publishes to `edge` to see what changes to
-  the documentation will be made once you publish to `stable`.
-
-=======
->>>>>>> e48d1a1a
 ## Discourse Documentation Edits
 
 To ensure that contributions to the documentation on discourse are not
@@ -392,7 +329,7 @@
       uses: canonical/discourse-gatekeeper@your-pr-branch # CHANGE HERE
 ```
 3. Raise a PR against the test-repository. This PR will not be merged but it 
-    will allow you to tests
+    will allow you to test
     your changes
 
 Periodically, we review the latest changes on edge branches and we rebase lower 
