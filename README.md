--- conflicted
+++ resolved
@@ -122,13 +122,8 @@
 2. After updating the `metadata.yaml` in your main branch, trigger the action 
    manually or via automated processes (either in the CI or in the release 
    pipeline)
-<<<<<<< HEAD
-3. As a part of the action, a branch name with `upload-charm-docs/migrate` will 
-   be created and a pull request named `[upload-charm-docs] Migrate charm docs` 
-=======
 3. As a part of the action, a branch name with `discourse-gatekeeper/migrate` will 
    be created and a pull request named `[discourse-gatekeeper] Migrate charm docs` 
->>>>>>> d49ebe76
    will be created targeting the default branch of the repository. In order to 
    ensure that the branches can be created successfully, please make sure that 
    there are no existing branches clashing with the name above. Please note 
@@ -179,11 +174,7 @@
       steps:
         ...
         - id: publishDocumentation
-<<<<<<< HEAD
-          uses: canonical/upload-charm-docs@stable
-=======
           uses: canonical/discourse-gatekeeper@stable
->>>>>>> d49ebe76
         - name: Show index page
           run: echo '${{ steps.publishDocumentation.outputs.index_url }}'
         ...
@@ -338,11 +329,7 @@
       uses: canonical/discourse-gatekeeper@your-pr-branch # CHANGE HERE
 ```
 3. Raise a PR against the test-repository. This PR will not be merged but it 
-<<<<<<< HEAD
-    will allow you to tests
-=======
     will allow you to test
->>>>>>> d49ebe76
     your changes
 
 Periodically, we review the latest changes on edge branches and we rebase lower 
