--- conflicted
+++ resolved
@@ -2,18 +2,16 @@
 
 ## [Unreleased]
 
-<<<<<<< HEAD
 ## [v0.5.0] - 2023-04-18
 
 ### Changed
 
 - Removed `base_branch` input.
-=======
+
 ### Fixed
 
 - Add support for handling tags that are directly linked to a commit which
   resulted in a failure before.
->>>>>>> 5c89c96b
 
 ## [v0.4.0] - 2023-04-13
 
