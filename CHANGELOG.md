# Changelog

## [Unreleased]

<<<<<<< HEAD
### Added

- Check to ensure that a topic URL resolves on discourse after allowing for any
  redirects.

## Changed

- URL checks are now after allowing for any discourse redirects rather than
  before letting topic URLs pass that do not include the slug or do not include
  the topic id as long as the URL after redirects is valid.
=======
## [v0.2.2] - 2023-01-23

### Fixed

- Name clashes during migration for checkouts when a file or directory has the
  same name as the branch being checked out

### Changed

- The action now operates in a temporary directory that is a copy of the
  directory the action was called on. Using a temporary directory ensures that
  any operations of the action, such as git operations, do not change the state
  of the files and directories any following steps receive.
>>>>>>> 95aececf

## [v0.2.1] - 2023-01-20

### Fixed

- Migration now correctly handles that the git checkout on GitHub actions runs
  in detached head mode, the migration failed before due to not being able to
  create a new branch from detached head mode
- Only files in the `docs` directory are now added to the migration PR
- The migration PR is now created with a branch from the default branch merging
  back into the default branch, previously the branch was from the branch the
  action was running on back into that branch

## [v0.2.0] - 2023-01-13

### Added

- Topics are now created unlisted on discourse
- Runs on a charm with existing documentation and without the `docs` directory
  now results in a PR being created to migrate the docs to the repository

## [v0.1.1] - 2022-12-13

### Fixed

- Resolve bug where the presence of a topic on the server was not checked

### Fixed

- Allow redirects for topic retrieval which is useful if the slug is
  incorrectly or not defined

## [v0.1.0] - 2022-12-07

### Added

- Copying files from source to discourse
- Dry run mode to see changes that would occur without executing them
- Option to skip deleting topics from discourse

[//]: # "Release links"
[0.1.1]: https://github.com/canonical/upload-charm-docs/releases/v0.1.1
[0.1.0]: https://github.com/canonical/upload-charm-docs/releases/v0.1.0<|MERGE_RESOLUTION|>--- conflicted
+++ resolved
@@ -2,7 +2,6 @@
 
 ## [Unreleased]
 
-<<<<<<< HEAD
 ### Added
 
 - Check to ensure that a topic URL resolves on discourse after allowing for any
@@ -13,7 +12,7 @@
 - URL checks are now after allowing for any discourse redirects rather than
   before letting topic URLs pass that do not include the slug or do not include
   the topic id as long as the URL after redirects is valid.
-=======
+
 ## [v0.2.2] - 2023-01-23
 
 ### Fixed
@@ -27,7 +26,6 @@
   directory the action was called on. Using a temporary directory ensures that
   any operations of the action, such as git operations, do not change the state
   of the files and directories any following steps receive.
->>>>>>> 95aececf
 
 ## [v0.2.1] - 2023-01-20
 
