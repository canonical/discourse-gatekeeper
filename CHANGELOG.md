--- conflicted
+++ resolved
@@ -2,10 +2,9 @@
 
 ## [Unreleased]
 
-<<<<<<< HEAD
 - Added a formatted representation of the UpdatePageAction dataclass for more
   human-readable output.
-=======
+
 ## [v0.8.1] - 2024-01-18
 
 ### Fixed
@@ -13,7 +12,6 @@
 - Migration error where discourse is in-line with the default branch but the
   base content tag is behind. This no longer attempts migration and now also
   moves the tag to the latest commit on the default branch.
->>>>>>> 24675f60
 
 ## [v0.8.0] - 2023-11-30
 
