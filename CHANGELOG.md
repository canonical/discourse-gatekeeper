--- conflicted
+++ resolved
@@ -2,11 +2,10 @@
 
 ## [Unreleased]
 
-<<<<<<< HEAD
 ### Added
 
 - Support for defining a contents index in the `index.md` file.
-=======
+
 ## [v0.6.0] - 2023-07-07
 
 ### Added
@@ -23,7 +22,6 @@
 ### Fixed
 
 - Improved logging of conflicts
->>>>>>> bc4648a5
 
 ## [v0.5.0] - 2023-04-18
 
