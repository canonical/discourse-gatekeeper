--- conflicted
+++ resolved
@@ -6,8 +6,6 @@
 
 - Support for defining a contents index in the `index.md` file.
 
-<<<<<<< HEAD
-=======
 ## [v0.6.0] - 2023-07-07
 
 ### Added
@@ -25,7 +23,6 @@
 
 - Improved logging of conflicts
 
->>>>>>> ca8aaa76
 ## [v0.5.0] - 2023-04-18
 
 ### Changed
