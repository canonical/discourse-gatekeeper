# Copyright 2023 Canonical Ltd.
# See LICENSE file for licensing details.
# pylint: disable=too-many-lines
"""Unit tests for execution."""
import logging
from pathlib import Path
from unittest import mock

import pytest
from git.repo import Repo
from github.PullRequest import PullRequest

from src import (  # GETTING_STARTED,
    DOCUMENTATION_FOLDER_NAME,
    DOCUMENTATION_TAG,
    Clients,
    constants,
    discourse,
    exceptions,
    pre_flight_checks,
    run_migrate,
    run_reconcile,
    types_,
)
from src.clients import get_clients
from src.constants import DEFAULT_BRANCH
from src.metadata import METADATA_DOCS_KEY, METADATA_NAME_KEY
from src.repository import DEFAULT_BRANCH_NAME
from src.repository import Client as RepositoryClient

from .. import factories
from ..conftest import BASE_REMOTE_BRANCH
from .helpers import assert_substrings_in_string, create_metadata_yaml

# Need access to protected functions for testing
# pylint: disable=protected-access


@mock.patch("github.Github.get_repo")
def test_setup_clients(get_repo_mock, git_repo_with_remote):
    """
    arrange: given a local path and user_inputs
    act: when get_clients is called
    assert: then the Discourse and RepositoryClients are instantiated appropriately
    """
    get_repo_mock.return_value = git_repo_with_remote

    path = Path(git_repo_with_remote.working_dir)

    user_inputs = factories.UserInputsFactory()
    clients = get_clients(user_inputs=user_inputs, base_path=path)

    assert clients.repository.base_path == path

    assert clients.discourse._category_id == int(user_inputs.discourse.category_id)
    assert clients.discourse.host == f"https://{user_inputs.discourse.hostname}"
    assert clients.discourse._api_username == user_inputs.discourse.api_username
    assert clients.discourse._api_key == user_inputs.discourse.api_key


@mock.patch(
    "src.repository.Client.metadata",
    types_.Metadata(name="name 1", docs=None),
)
def test__run_reconcile_empty_local_server(mocked_clients):
    """
    arrange: given metadata with name but not docs and empty docs folder and mocked discourse
    act: when _run_reconcile is called
    assert: then an index page is created with empty navigation table.
    """
    mocked_clients.discourse.create_topic.return_value = (url := "url 1")

    with mocked_clients.repository.with_branch(DEFAULT_BRANCH) as repo:
        (repo.base_path / DOCUMENTATION_FOLDER_NAME).mkdir()
        (repo.base_path / "placeholder-file.md").touch()
        repo.update_branch("new commit", directory=None)
        user_inputs = factories.UserInputsFactory(
            dry_run=False, delete_pages=True, commit_sha=repo.current_commit
        )

        returned_page_interactions = run_reconcile(clients=mocked_clients, user_inputs=user_inputs)

    mocked_clients.discourse.create_topic.assert_called_once_with(
        title="Name 1 Documentation Overview",
        content=f"{constants.NAVIGATION_TABLE_START.strip()}",
    )
    assert returned_page_interactions is not None
    assert returned_page_interactions.topics == {url: types_.ActionResult.SUCCESS}


@mock.patch(
    "src.repository.Client.metadata",
    types_.Metadata(name="name 1", docs=None),
)
def test__run_reconcile_empty_local_server_from_non_base_branch(mocked_clients):
    """
    arrange: given metadata with name but not docs and empty docs folder and mocked discourse
    act: when _run_reconcile is called in non dry-run mode and from a branch other than the
            base branch
    assert: then an error is thrown when tagging the branch
    """
    mocked_clients.discourse.create_topic.return_value = "url 1"

    branch = "fake-branch"

    with mocked_clients.repository.create_branch(branch, DEFAULT_BRANCH).with_branch(
        branch
    ) as repo:
        (repo.base_path / DOCUMENTATION_FOLDER_NAME).mkdir()
        (repo.base_path / "placeholder-file.md").touch()
        repo.update_branch("new commit", directory=None)
        user_inputs = factories.UserInputsFactory(
            dry_run=False, delete_pages=True, commit_sha=repo.current_commit
        )

        with pytest.raises(exceptions.TaggingNotAllowedError) as exc_info:
            run_reconcile(clients=mocked_clients, user_inputs=user_inputs)

        assert_substrings_in_string(
            (repo.current_commit, f"outside of {DEFAULT_BRANCH}"), str(exc_info.value)
        )


@mock.patch(
    "src.repository.Client.metadata",
    types_.Metadata(name="name 1", docs=None),
)
def test__run_reconcile_local_empty_server(mocked_clients):
    """
    arrange: given metadata with name but not docs and docs folder with a file and mocked discourse
    act: when _run_reconcile is called
    assert: then a documentation page is created and an index page is created with a navigation
        page with a reference to the documentation page.
    """
    name = mocked_clients.repository.metadata.name

    mocked_clients.discourse.create_topic.side_effect = [
        (page_url := "url 1"),
        (index_url := "url 2"),
    ]

    with mocked_clients.repository.with_branch(DEFAULT_BRANCH) as repo:
        (docs_folder := repo.base_path / "docs").mkdir()
        (docs_folder / "index.md").write_text(index_content := "index content\n")
        (docs_folder / "page.md").write_text(page_content := "page content")
        repo.update_branch("new commit")

        user_inputs = factories.UserInputsFactory(
            dry_run=False, delete_pages=True, commit_sha=repo.current_commit
        )

        returned_page_interactions = run_reconcile(clients=mocked_clients, user_inputs=user_inputs)

    assert mocked_clients.discourse.create_topic.call_count == 2
    mocked_clients.discourse.create_topic.assert_any_call(
        title=f"{name} docs: {page_content}", content=page_content
    )
    mocked_clients.discourse.create_topic.assert_any_call(
        title="Name 1 Documentation Overview",
        content=(
            f"{index_content}{constants.NAVIGATION_TABLE_START}\n"
            f"| 1 | page | [{page_content}]({page_url}) |"
        ),
    )
    assert returned_page_interactions is not None
    assert returned_page_interactions.topics == {
        page_url: types_.ActionResult.SUCCESS,
        index_url: types_.ActionResult.SUCCESS,
    }


@mock.patch("src.repository.Client.get_file_content_from_tag")
@pytest.mark.parametrize(
    "branch_name",
    [pytest.param(DEFAULT_BRANCH), pytest.param("other-main")],
)
def test_run_reconcile_same_content_local_and_server(
    get_file_content_from_tag,
    caplog,
    mocked_clients,
    branch_name,
):
    """
    arrange: given a path with a metadata.yaml that has docs key and docs directory aligned
        and mocked discourse (with tag and branch aligned)
    act: when run_reconcile is called
    assert: that nothing is done, and, depending on the branch we are at, the DOCUMENTATION_TAG
        is updated with the current commit if we are in the base branch
    """
    repository_path = mocked_clients.repository.base_path

    if branch_name != DEFAULT_BRANCH:
        mocked_clients.repository.create_branch(branch_name, DEFAULT_BRANCH)

    create_metadata_yaml(
        content=f"{METADATA_NAME_KEY}: name 1\n" f"{METADATA_DOCS_KEY}: https://discourse/t/docs",
        path=repository_path,
    )
    index_content = """Content header lorem.

    Content body."""
    index_table = f"""{constants.NAVIGATION_TABLE_START}
    | 1 | folder | [Folder]() |
    | 2 | their-file-1 | [file-navlink-title](/file-navlink) |"""
    index_page = f"{index_content}{index_table}"
    navlink_page = "# file-navlink-title\nfile-navlink-content"
    mocked_clients.discourse.retrieve_topic.side_effect = [index_page, navlink_page]

    (docs_folder := mocked_clients.repository.base_path / "docs").mkdir()
    (index_file := docs_folder / "index.md").write_text(index_content)
    (docs_folder / "folder").mkdir()
    (their_file := docs_folder / "folder" / "their-file-1.md").write_text(navlink_page)

    mocked_clients.repository.switch(DEFAULT_BRANCH).update_branch(
        "First document version", directory=None
    )

    def patch(path, tag_name) -> str:
        """Return the patches content of a given tag.

        Args:
            path: path of the file
            tag_name: name of the tag

        Returns:
            Content of the given tag
        """
        assert tag_name

        if path == str(index_file.relative_to(repository_path)):
            return index_content
        if path == str(their_file.relative_to(repository_path)):
            return navlink_page
        return ""

    get_file_content_from_tag.side_effect = patch

    mocked_clients.repository.tag_commit(
        DOCUMENTATION_TAG, mocked_clients.repository.current_commit
    )

    (mocked_clients.repository.base_path / "placeholder.md").touch()

    mocked_clients.repository.switch(DEFAULT_BRANCH).update_branch(
        "Placeholder modification outside of docs", directory=None
    )

    user_inputs = factories.UserInputsFactory(
        commit_sha=mocked_clients.repository.current_commit, base_branch=branch_name
    )

    assert (
        mocked_clients.repository.tag_exists(DOCUMENTATION_TAG)
        != mocked_clients.repository.current_commit
    )

    caplog.clear()
    with caplog.at_level(logging.INFO):
        # run is repeated in unit tests / integration tests
        returned_reconcile_reports = run_reconcile(
            clients=mocked_clients, user_inputs=user_inputs
        )  # pylint: disable=duplicate-code

    assert returned_reconcile_reports

    assert "Reconcile not required to run" in caplog.text

    if branch_name == DEFAULT_BRANCH:
        assert "Updating the tag" in caplog.text
        assert (
            mocked_clients.repository.tag_exists(DOCUMENTATION_TAG)
            == mocked_clients.repository.current_commit
        )
    else:
        # Running outside of base branch
        assert (
            mocked_clients.repository.tag_exists(DOCUMENTATION_TAG)
            != mocked_clients.repository.current_commit
        )


@mock.patch(
    "src.repository.Client.metadata",
    types_.Metadata(name="name 1", docs=None),
)
def test__run_reconcile_local_contents_index(mocked_clients):
    """
    arrange: given metadata with name but not docs and docs folder with multiple files, contents
        index with the files and mocked discourse
    act: when _run_reconcile is called
    assert: then a documentation page is created and an index page is created with a navigation
        page with a reference to the documentation pages based on the order in the contents index.
    """
    mocked_clients.discourse.create_topic.side_effect = [
        (page_2_url := "url 2"),
        (page_1_url := "url 1"),
        (index_url := "url 3"),
    ]

    with mocked_clients.repository.with_branch(DEFAULT_BRANCH) as repo:
        (docs_dir := repo.base_path / "docs").mkdir()
        (docs_dir / (page_1 := Path("page_1.md"))).write_text("page 1 content", encoding="utf-8")
        (docs_dir / (page_2 := Path("page_2.md"))).write_text("page 2 content", encoding="utf-8")
        (docs_dir / "index.md").write_text(
            f"""{(index_content := 'index content')}
# contents
- [{(page_2_title := "Page 2")}]({page_2})
- [{(page_1_title := "Page 1")}]({page_1})
""",
            encoding="utf-8",
        )
        repo.update_branch("new commit")

        user_inputs = factories.UserInputsFactory(
            dry_run=False, delete_pages=True, commit_sha=repo.current_commit
        )

        returned_page_interactions = run_reconcile(
            clients=mocked_clients,
            user_inputs=user_inputs,
        )

    assert mocked_clients.discourse.create_topic.call_count == 3
    mocked_clients.discourse.create_topic.assert_any_call(
        title="Name 1 Documentation Overview",
        content=(
            f"{index_content}\n{constants.NAVIGATION_TABLE_START}\n"
            f"| 1 | page-2 | [{page_2_title}]({page_2_url}) |\n"
            f"| 1 | page-1 | [{page_1_title}]({page_1_url}) |"
        ),
    )
    assert returned_page_interactions is not None
    assert returned_page_interactions.topics == {
        page_2_url: types_.ActionResult.SUCCESS,
        page_1_url: types_.ActionResult.SUCCESS,
        index_url: types_.ActionResult.SUCCESS,
    }


@mock.patch(
    "src.repository.Client.metadata",
    types_.Metadata(name="name 1", docs=None),
)
def test__run_reconcile_hidden_item(mocked_clients):
    """
    arrange: given metadata with name but not docs and docs folder with single commented out file
        and mocked discourse
    act: when _run_reconcile is called
    assert: then a documentation page is created and an index page is created with a navigation
        page without a level for the commented out item.
    """
    mocked_clients.discourse.create_topic.side_effect = [
        (page_1_url := "page 1 url"),
        (index_url := "index url"),
    ]

    with mocked_clients.repository.with_branch(DEFAULT_BRANCH) as repo:
        (docs_dir := repo.base_path / "docs").mkdir()
        (docs_dir / (page_1 := Path("page_1.md"))).write_text("page 1 content", encoding="utf-8")
        (docs_dir / "index.md").write_text(
            f"""{(index_content := 'index content')}
# contents
<!-- - [{(page_1_title := "Page 1")}]({page_1}) -->
""",
            encoding="utf-8",
        )
        repo.update_branch("new commit")

        user_inputs = factories.UserInputsFactory(
            dry_run=False, delete_pages=True, commit_sha=repo.current_commit
        )

        returned_page_interactions = run_reconcile(clients=mocked_clients, user_inputs=user_inputs)

    assert mocked_clients.discourse.create_topic.call_count == 2
    mocked_clients.discourse.create_topic.assert_any_call(
        title="Name 1 Documentation Overview",
        content=(
            f"{index_content}\n{constants.NAVIGATION_TABLE_START}\n"
            f"| | page-1 | [{page_1_title}]({page_1_url}) |"
        ),
    )
    assert returned_page_interactions is not None
    assert returned_page_interactions.topics == {
        page_1_url: types_.ActionResult.SUCCESS,
        index_url: types_.ActionResult.SUCCESS,
    }


@mock.patch(
    "src.repository.Client.metadata",
    types_.Metadata(name="name 1", docs=None),
)
<<<<<<< HEAD
=======
def test__run_reconcile_invalid_external_item(mocked_clients):
    """
    arrange: given metadata with name but not docs and docs folder with an external item on the
        index that points to a broken link
    act: when _run_reconcile is called
    assert: then InputError is raised.
    """
    mocked_clients.discourse.create_topic.side_effect = ["url 1"]

    with mocked_clients.repository.with_branch(DEFAULT_BRANCH) as repo:
        (docs_dir := repo.base_path / "docs").mkdir()
        (docs_dir / "index.md").write_text(
            """index content
# contents
- [Page 1](https://invalid.link.com')
""",
            encoding="utf-8",
        )
        repo.update_branch("new commit")

        user_inputs = factories.UserInputsFactory(
            dry_run=False, delete_pages=True, commit_sha=repo.current_commit
        )

        with pytest.raises(exceptions.InputError) as exc_info:
            run_reconcile(clients=mocked_clients, user_inputs=user_inputs)

        assert_substrings_in_string(("contents", "index", "not", "valid"), str(exc_info.value))


@mock.patch(
    "src.repository.Client.metadata",
    types_.Metadata(name="name 1", docs=None),
)
>>>>>>> d49ebe76
def test__run_reconcile_external_item(mocked_clients):
    """
    arrange: given metadata with name but not docs and docs folder with an external item on the
        index
    act: when _run_reconcile is called
    assert: then a documentation page is created and an index page is created with a navigation
        page with the external item.
    """
    mocked_clients.discourse.create_topic.side_effect = [(index_url := "url 1")]

    with mocked_clients.repository.with_branch(DEFAULT_BRANCH) as repo:
        (docs_dir := repo.base_path / "docs").mkdir()
        (docs_dir / "index.md").write_text(
            f"""{(index_content := 'index content')}
# contents
- [{(page_1_title := "Page 1")}]({(page_1_url := 'https://canonical.com')})
""",
            encoding="utf-8",
        )
        repo.update_branch("new commit")

        user_inputs = factories.UserInputsFactory(
            dry_run=False, delete_pages=True, commit_sha=repo.current_commit
        )

        returned_page_interactions = run_reconcile(clients=mocked_clients, user_inputs=user_inputs)

    assert mocked_clients.discourse.create_topic.call_count == 1
    mocked_clients.discourse.create_topic.assert_any_call(
        title="Name 1 Documentation Overview",
        content=(
<<<<<<< HEAD
            f"{index_content}{constants.NAVIGATION_TABLE_START}\n"
=======
            f"{index_content}\n{constants.NAVIGATION_TABLE_START}\n"
>>>>>>> d49ebe76
            f"| 1 | https-canonical-com | [{page_1_title}]({page_1_url}) |"
        ),
    )
    assert returned_page_interactions
    assert returned_page_interactions.topics == {
        page_1_url: types_.ActionResult.SUCCESS,
        index_url: types_.ActionResult.SUCCESS,
    }


@mock.patch(
    "src.repository.Client.metadata",
    types_.Metadata(name="name 1", docs=None),
)
def test__run_reconcile_local_empty_server_dry_run(mocked_clients):
    """
    arrange: given metadata with name but not docs and docs folder with a file and mocked discourse
    act: when _run_reconcile is called with dry run mode enabled
    assert: no pages are created.
    """
    (docs_folder := mocked_clients.repository.base_path / "docs").mkdir()
    (docs_folder / "index.md").write_text("index content")
    (docs_folder / "page.md").write_text("page content")
    user_inputs = factories.UserInputsFactory(dry_run=True, delete_pages=True)

    returned_page_interactions = run_reconcile(clients=mocked_clients, user_inputs=user_inputs)

    mocked_clients.discourse.create_topic.assert_not_called()
    assert returned_page_interactions is not None
    assert not returned_page_interactions.topics


@mock.patch(
    "src.repository.Client.metadata",
    types_.Metadata(name="name 1", docs=None),
)
def test__run_reconcile_local_empty_server_dry_run_no_tag(mocked_clients, upstream_git_repo):
    """
    arrange: given metadata with name but not docs and docs folder with a file and mocked discourse
        and the upload-docs-tag is destroyed before calling run_reconcile
    act: when _run_reconcile is called with dry run mode enabled
    assert: no pages are created.
    """
    (docs_folder := mocked_clients.repository.base_path / "docs").mkdir()
    (docs_folder / "index.md").write_text("index content")
    (docs_folder / "page.md").write_text("page content")
    user_inputs = factories.UserInputsFactory(dry_run=True, delete_pages=True)

    mocked_clients.repository._git_repo.git.tag("-d", DOCUMENTATION_TAG)
    upstream_git_repo.git.tag("-d", DOCUMENTATION_TAG)

    returned_page_interactions = run_reconcile(clients=mocked_clients, user_inputs=user_inputs)

    mocked_clients.discourse.create_topic.assert_not_called()
    assert returned_page_interactions is not None
    assert not returned_page_interactions.topics


@mock.patch(
    "src.repository.Client.metadata",
    types_.Metadata(name="name 1", docs=None),
)
def test__run_reconcile_local_empty_server_error(mocked_clients):
    """
    arrange: given metadata with name but not docs and empty docs directory and mocked discourse
        that raises an exception
    act: when _run_reconcile is called
    assert: no pages are created.
    """
    mocked_clients.discourse.create_topic.side_effect = exceptions.DiscourseError

    with mocked_clients.repository.with_branch(DEFAULT_BRANCH) as repo:
        (repo.base_path / "docs").mkdir()
        (repo.base_path / "placeholder.md").touch()
        repo.update_branch("new commit", directory=None)

        user_inputs = factories.UserInputsFactory(
            dry_run=False, delete_pages=True, commit_sha=repo.current_commit
        )

        returned_page_interactions = run_reconcile(clients=mocked_clients, user_inputs=user_inputs)

    mocked_clients.discourse.create_topic.assert_called_once_with(
        title="Name 1 Documentation Overview",
        content=f"{constants.NAVIGATION_TABLE_START.strip()}",
    )
    assert returned_page_interactions is not None
    assert not returned_page_interactions.topics


@mock.patch(
    "src.repository.Client.metadata",
    types_.Metadata(name="name 1", docs="index-url"),
)
@mock.patch("src.repository.Client.get_file_content_from_tag")
def test__run_reconcile_local_server_conflict(mock_tag, mocked_clients):
    """
    arrange: given metadata with name and docs and docs folder with a file and mocked discourse
        with content that conflicts with the local content
    act: when _run_reconcile is called
    assert: InputError is raised.
    """
    repository_client = mocked_clients.repository

    (docs_folder := repository_client.base_path / "docs").mkdir()
    (docs_folder / "index.md").write_text(index_content := "index content")
    main_page_content = "page content 1"
    (docs_folder / "page.md").write_text(local_page_content := "page content 2")
    page_url = "page-url"
    server_page_content = "page content 3"
    mocked_clients.discourse.retrieve_topic.side_effect = [
        (
            f"{index_content}{constants.NAVIGATION_TABLE_START}\n"
            f"| 1 | page | [{local_page_content}]({page_url}) |"
        ),
        server_page_content,
    ]
    mock_tag.return_value = main_page_content
    user_inputs = factories.UserInputsFactory(dry_run=False, delete_pages=True)

    with pytest.raises(exceptions.InputError) as exc_info:
        run_reconcile(
            clients=mocked_clients,
            user_inputs=user_inputs,
        )

    assert_substrings_in_string(("actions", "not", "executed"), str(exc_info.value))
    assert mocked_clients.discourse.retrieve_topic.call_count == 2
    mocked_clients.discourse.retrieve_topic.assert_any_call(url=repository_client.metadata.docs)
    mocked_clients.discourse.retrieve_topic.assert_any_call(url=page_url)


@mock.patch("src.repository.Client.metadata", types_.Metadata(name="name 1", docs=None))
def test__run_reconcile_no_docs(caplog, mocked_clients):
    """
    arrange: given metadata with name and no docs and no docs folder and mocked discourse
    act: when _run_reconcile is called
    assert: Nothing is done, and empty result is return with a warning.
    """
    user_inputs = factories.UserInputsFactory(dry_run=False, delete_pages=True)

    caplog.clear()
    with caplog.at_level(logging.WARNING):
        output = run_reconcile(clients=mocked_clients, user_inputs=user_inputs)

    assert not output
    assert len(caplog.records) == 1
    assert "Cannot run any reconcile to Discourse" in caplog.records[0].message
    assert "not any docs folder" in caplog.records[0].message


@mock.patch(
    "src.repository.Client.metadata",
    types_.Metadata(name="name 1", docs="http://discourse/t/docs"),
)
def test__run_reconcile_on_tag_commit(caplog, mocked_clients):
    """
    arrange: given metadata with name and docs and docs folder and mocked discourse and repository
        at the same commit as the documentation tag
    act: when _run_reconcile is called
    assert: Nothing is done, and empty result is return with an info.
    """
    repository_client = mocked_clients.repository

    (docs_folder := repository_client.base_path / "docs").mkdir()
    (docs_folder / "index.md").write_text("index content")
    (docs_folder / "page.md").write_text("page content 2")

    repository_client.switch(DEFAULT_BRANCH).update_branch("First commit of documentation")

    repository_client.tag_commit(DOCUMENTATION_TAG, repository_client.current_commit)
    user_inputs = factories.UserInputsFactory(commit_sha=repository_client.current_commit)

    caplog.clear()
    with caplog.at_level(level=logging.WARNING):
        output = run_reconcile(clients=mocked_clients, user_inputs=user_inputs)

    assert not output
    assert len(caplog.records) == 1
    assert "Cannot run any reconcile to Discourse" in caplog.records[0].message
    assert "same commit" in caplog.records[0].message


@mock.patch(
    "src.repository.Client.metadata",
    types_.Metadata(name="name 1", docs="http://discourse/t/docs"),
)
def test__run_migrate_server_error_index(repository_client: RepositoryClient):
    """
    arrange: given metadata with name and docs but no docs directory and mocked discourse
        that raises an exception during index file fetching
    act: when _run_migrate is called
    assert: Server error is raised with page retrieval fail.
    """
    mocked_discourse = mock.MagicMock(spec=discourse.Discourse)
    mocked_discourse.retrieve_topic.side_effect = exceptions.DiscourseError
    user_inputs = factories.UserInputsFactory()

    with pytest.raises(exceptions.ServerError) as exc:
        run_migrate(
            clients=Clients(discourse=mocked_discourse, repository=repository_client),
            user_inputs=user_inputs,
        )

    assert "Index page retrieval failed" == str(exc.value)


@mock.patch(
    "src.repository.Client.metadata",
    types_.Metadata(name="name 1", docs="http://discourse/t/docs"),
)
def test__run_migrate_server_error_topic(mocked_clients):
    """
    arrange: given metadata with name and docs but no docs directory and mocked discourse
        that raises an exception during topic retrieval
    act: when _run_migrate is called
    assert: MigrationError is raised.
    """
    user_inputs = factories.UserInputsFactory()
    index_content = """Content Title

    Content description.

    # Navigation

    | Level | Path | Navlink |
    | -- | -- | -- |
    | 1 | path-1 | [Link](/t/link-to-1) |
    """
    mocked_clients.discourse.retrieve_topic.side_effect = [
        index_content,
        exceptions.DiscourseError,
    ]

    with pytest.raises(exceptions.MigrationError):
        run_migrate(
            clients=mocked_clients,
            user_inputs=user_inputs,
        )


@mock.patch(
    "src.repository.Client.metadata",
    types_.Metadata(name="name 1", docs=None),
)
def test__run_migrate_no_docs_information(caplog, mocked_clients):
    """
    arrange: given metadata with name but no docs directory and information in metadata
    act: when _run_migrate is called
    assert: Nothing is done and logs are outputted to notify that no migration was run
    """
    user_inputs = factories.UserInputsFactory()

    caplog.clear()
    with caplog.at_level(logging.INFO):
        # run is repeated in unit tests / integration tests
        returned_migration_reports = run_migrate(
            clients=mocked_clients, user_inputs=user_inputs
        )  # pylint: disable=duplicate-code

    assert not returned_migration_reports
    assert len(caplog.records) == 1
    assert "Cannot run migration from Discourse" in caplog.records[0].message


@mock.patch(
    "src.repository.Client.metadata",
    types_.Metadata(name="name 1", docs="http://discourse/t/docs"),
)
def test__run_migrate(
    mocked_clients,
    upstream_git_repo: Repo,
    upstream_repository_path: Path,
    mock_pull_request: PullRequest,
):
    """
    arrange: given metadata with name and docs but no docs directory and mocked discourse
    act: when _run_migrate is called
    assert: docs are migrated and a report on migrated documents are returned.
    """
    index_content = """Content header.

    Content body."""
    index_table = f"""{constants.NAVIGATION_TABLE_START}
| 1 | path-1 | [Tutorials](link-1) |
| 1 | https-canonical-com | [Canonical](https://canonical.com/) |"""
    index_page = f"{index_content}{index_table}"

    mocked_clients.discourse.retrieve_topic.side_effect = [
        index_page,
        (link_content := "link 1 content"),
    ]

    user_inputs = factories.UserInputsFactory()

    returned_migration_reports = run_migrate(
        clients=mocked_clients,
        user_inputs=user_inputs,
    )

    upstream_git_repo.git.checkout(DEFAULT_BRANCH_NAME)
    assert returned_migration_reports is not None
    assert returned_migration_reports.pull_request_url == mock_pull_request.html_url
    assert returned_migration_reports.action == types_.PullRequestAction.OPENED
    assert (
        index_file := upstream_repository_path / DOCUMENTATION_FOLDER_NAME / "index.md"
    ).is_file()
    assert (
        path_file := upstream_repository_path / DOCUMENTATION_FOLDER_NAME / "path-1.md"
    ).is_file()
    assert index_file.read_text(encoding="utf-8") == (
        f"{index_content}\n\n"
        "# Contents\n\n"
        "1. [Tutorials](path-1.md)\n"
        "1. [Canonical](https://canonical.com/)"
    )
    assert path_file.read_text(encoding="utf-8") == link_content


@mock.patch(
    "src.repository.Client.metadata",
    types_.Metadata(name="name 1", docs="http://discourse/t/docs"),
)
@mock.patch("src.repository.Client.get_pull_request")
def test__run_migrate_with_pull_request(
    mock_get_pull_request,
    mocked_clients,
    upstream_git_repo: Repo,
    upstream_repository_path: Path,
    mock_pull_request: PullRequest,
):
    """
    arrange: given metadata with name and docs and docs directory with updated content
        and pull request already open and mocked discourse
    act: when _run_migrate is called
    assert: docs are migrated and the remote branch is updated.
    """
    mock_get_pull_request.return_value = mock_pull_request

    index_content = """Content header.

    Content body.\n"""
    index_table = f"""{constants.NAVIGATION_TABLE_START}
    | 1 | path-1 | [empty-navlink]() |
    | 2 | file-1 | [file-navlink](/file-navlink) |"""
    index_page = f"{index_content}{index_table}"
    navlink_page = "file-navlink-content"
    mocked_clients.discourse.retrieve_topic.side_effect = [index_page, f"{navlink_page} new"]

    # Set up remote repository with content
    (docs_folder := upstream_repository_path / "docs").mkdir()
    (docs_folder / "index.md").write_text(index_page)
    (docs_folder / "path-1").mkdir()
    (docs_folder / "path-1" / "file-1.md").write_text(navlink_page)

    # commit data to upstream
    head = upstream_git_repo.create_head(DEFAULT_BRANCH_NAME)
    head.checkout()

    upstream_git_repo.git.add(".")
    upstream_git_repo.git.commit("-m", "first commit of documentation")
    upstream_git_repo.git.checkout(BASE_REMOTE_BRANCH)

    user_inputs = factories.UserInputsFactory()

    returned_migration_reports = run_migrate(
        clients=mocked_clients,
        user_inputs=user_inputs,
    )

    assert returned_migration_reports is not None
    assert returned_migration_reports.pull_request_url == mock_pull_request.html_url
    assert returned_migration_reports.action == types_.PullRequestAction.UPDATED

    upstream_git_repo.git.checkout(DEFAULT_BRANCH_NAME)

    assert "first commit of documentation" not in upstream_git_repo.head.commit.message
    assert (
        upstream_repository_path / DOCUMENTATION_FOLDER_NAME / "path-1" / "file-1.md"
    ).read_text() == f"{navlink_page} new"


@mock.patch(
    "src.repository.Client.metadata",
    types_.Metadata(name="name 1", docs="http://discourse/t/docs"),
)
@mock.patch("src.repository.Client.get_pull_request")
def test__run_migrate_with_pull_request_no_modification(
    mock_get_pull_request,
    mocked_clients,
    upstream_git_repo: Repo,
    upstream_repository_path: Path,
    mock_pull_request: PullRequest,
):
    """
    arrange: given metadata with name and docs and docs directory with same content
        and pull request already open and mocked discourse
    act: when _run_migrate is called
    assert: docs are migrated and the remote branch is left intact.
    """
    mock_get_pull_request.return_value = mock_pull_request

    index_content = """Content header.

    Content body.\n"""
    index_table = f"""{constants.NAVIGATION_TABLE_START}
    | 1 | path-1 | [empty-navlink]() |
    | 2 | file-1 | [file-navlink](/file-navlink) |"""
    index_page = f"{index_content}{index_table}"
    navlink_page = "file-navlink-content"
    mocked_clients.discourse.retrieve_topic.side_effect = [index_page, navlink_page]

    # Set up remote repository with content
    (docs_folder := upstream_repository_path / "docs").mkdir()
    (docs_folder / "index.md").write_text(
        f"{index_content}\n"
        "# Contents\n\n"
        "1. [empty-navlink](path-1)\n"
        "  1. [file-navlink](path-1/file-1.md)"
    )
    (docs_folder / "path-1").mkdir()
    (docs_folder / "path-1" / "file-1.md").write_text(navlink_page)

    # commit data to upstream
    head = upstream_git_repo.create_head(DEFAULT_BRANCH_NAME)
    head.checkout()

    upstream_git_repo.git.add(".")
    upstream_git_repo.git.commit("-m", "first commit of documentation")
    _hash = upstream_git_repo.head.ref.commit.hexsha
    upstream_git_repo.git.checkout(BASE_REMOTE_BRANCH)

    user_inputs = factories.UserInputsFactory()

    returned_migration_reports = run_migrate(
        clients=mocked_clients,
        user_inputs=user_inputs,
    )

    assert returned_migration_reports is not None
    assert returned_migration_reports.pull_request_url == mock_pull_request.html_url
    assert returned_migration_reports.action == types_.PullRequestAction.UPDATED

    upstream_git_repo.git.checkout(DEFAULT_BRANCH_NAME)

    assert "first commit of documentation" in upstream_git_repo.head.commit.message
    assert upstream_git_repo.head.ref.commit.hexsha == _hash


@pytest.mark.usefixtures("patch_create_repository_client")
def test_run_no_docs_empty_dir(mocked_clients):
    """
    arrange: given a path with a metadata.yaml that has no docs key and has empty docs directory
        and mocked discourse
    act: when run is called
    assert: then an index page is created with empty navigation table.
    """
    repository_path = mocked_clients.repository.base_path
    mocked_clients.discourse.create_topic.return_value = (url := "url 1")

    with mocked_clients.repository.with_branch(DEFAULT_BRANCH) as repo:
        (repository_path / DOCUMENTATION_FOLDER_NAME).mkdir()
        create_metadata_yaml(content=f"{METADATA_NAME_KEY}: name 1", path=repository_path)
        (repository_path / "placeholder-file.md").touch()
        repo.update_branch("new commit", directory=None)
        user_inputs = factories.UserInputsFactory(commit_sha=repo.current_commit)

        # run is repeated in unit tests / integration tests
        returned_page_interactions = run_reconcile(
            clients=mocked_clients, user_inputs=user_inputs
        )  # pylint: disable=duplicate-code

    mocked_clients.discourse.create_topic.assert_called_once_with(
        title="Name 1 Documentation Overview",
        content=f"{constants.NAVIGATION_TABLE_START.strip()}",
    )
    assert returned_page_interactions is not None
    assert returned_page_interactions.topics == {url: types_.ActionResult.SUCCESS}


@pytest.mark.usefixtures("patch_create_repository_client")
def test_run_no_docs_dir(
    mocked_clients,
    upstream_git_repo: Repo,
    upstream_repository_path: Path,
    mock_pull_request: PullRequest,
):
    """
    arrange: given a path with a metadata.yaml that has docs key and no docs directory
        and mocked discourse
    act: when run is called
    assert: then docs from the server is migrated into local docs path and the files created
        are return as the result.
    """
    repository_path = mocked_clients.repository.base_path

    create_metadata_yaml(
        content=f"{METADATA_NAME_KEY}: name 1\n" f"{METADATA_DOCS_KEY}: docsUrl",
        path=repository_path,
    )
    index_content = """Content header in here.

    Content body.\n"""
    index_table = f"""{constants.NAVIGATION_TABLE_START}
    | 1 | my-path-1 | [empty-navlink]() |
    | 2 | my-file-1 | [file-navlink](/file-navlink) |"""
    index_page = f"{index_content}{index_table}"
    navlink_page = "file-navlink-content"
    mocked_clients.discourse.retrieve_topic.side_effect = [index_page, navlink_page]
    user_inputs = factories.UserInputsFactory()

    # run is repeated in unit tests / integration tests
    returned_migration_reports = run_migrate(
        clients=mocked_clients, user_inputs=user_inputs
    )  # pylint: disable=duplicate-code

    upstream_git_repo.git.checkout(DEFAULT_BRANCH_NAME)
    assert returned_migration_reports is not None
    assert returned_migration_reports.pull_request_url == mock_pull_request.html_url
    assert returned_migration_reports.action == types_.PullRequestAction.OPENED
    assert (
        index_file := upstream_repository_path / DOCUMENTATION_FOLDER_NAME / "index.md"
    ).is_file()
    assert (
        path_file := upstream_repository_path
        / DOCUMENTATION_FOLDER_NAME
        / "my-path-1"
        / "my-file-1.md"
    ).is_file()
    assert index_file.read_text(encoding="utf-8") == (
        f"{index_content}\n"
        "# Contents\n\n"
        "1. [empty-navlink](my-path-1)\n"
        "  1. [file-navlink](my-path-1/my-file-1.md)"
    )
    assert path_file.read_text(encoding="utf-8") == navlink_page


@pytest.mark.usefixtures("patch_create_repository_client")
def test_run_no_docs_dir_no_tag(
    mocked_clients,
    upstream_git_repo: Repo,
    upstream_repository_path: Path,
    mock_pull_request: PullRequest,
):
    """
    arrange: given a path with a metadata.yaml that has docs key and no docs directory
        and mocked discourse and repository has not tag
    act: when run is called
    assert: then docs from the server is migrated into local docs path and the files created
        are return as the result.
    """
    mocked_clients.repository._git_repo.git.tag("-d", DOCUMENTATION_TAG)
    upstream_git_repo.git.tag("-d", DOCUMENTATION_TAG)

    repository_path = mocked_clients.repository.base_path

    create_metadata_yaml(
        content=f"{METADATA_NAME_KEY}: name 1\n" f"{METADATA_DOCS_KEY}: docsUrl",
        path=repository_path,
    )
    index_content = """Content header 2.

    Content body.\n"""
    index_table = f"""{constants.NAVIGATION_TABLE_START}
    | 1 | t-path-1 | [empty-navlink]() |
    | 2 | t-file-1 | [file-navlink](/file-navlink) |"""
    index_page = f"{index_content}{index_table}"
    navlink_page = "file-navlink-content"
    mocked_clients.discourse.retrieve_topic.side_effect = [index_page, navlink_page]
    user_inputs = factories.UserInputsFactory()

    # run is repeated in unit tests / integration tests
    returned_migration_reports = run_migrate(
        clients=mocked_clients, user_inputs=user_inputs
    )  # pylint: disable=duplicate-code

    upstream_git_repo.git.checkout(DEFAULT_BRANCH_NAME)
    assert returned_migration_reports is not None
    assert returned_migration_reports.pull_request_url == mock_pull_request.html_url
    assert returned_migration_reports.action == types_.PullRequestAction.OPENED
    assert (
        index_file := upstream_repository_path / DOCUMENTATION_FOLDER_NAME / "index.md"
    ).is_file()
    assert (
        path_file := upstream_repository_path
        / DOCUMENTATION_FOLDER_NAME
        / "t-path-1"
        / "t-file-1.md"
    ).is_file()
    assert index_file.read_text(encoding="utf-8") == (
        f"{index_content}\n"
        "# Contents\n\n"
        "1. [empty-navlink](t-path-1)\n"
        "  1. [file-navlink](t-path-1/t-file-1.md)"
    )
    assert path_file.read_text(encoding="utf-8") == navlink_page


@mock.patch("github.PullRequest.PullRequest")
def test_run_migrate_same_content_local_and_server(mock_edit_pull_request, caplog, mocked_clients):
    """
    arrange: given a path with a metadata.yaml that has docs key and docs directory aligned
        and mocked discourse (with tag and main branch aligned)
    act: when run_migrate is called
    assert: then nothing is done as the two versions are the compatible.
    """
    repository_path = mocked_clients.repository.base_path

    create_metadata_yaml(
        content=f"{METADATA_NAME_KEY}: name 1\n" f"{METADATA_DOCS_KEY}: https://discourse/t/docs",
        path=repository_path,
    )
    index_content = """Content header lorem.

    Content body."""
    index_table = f"""{constants.NAVIGATION_TABLE_START}
    | 1 | their-path-1 | [empty-navlink]() |
    | 2 | their-file-1 | [file-navlink](/file-navlink) |"""
    index_page = f"{index_content}{index_table}"
    navlink_page = "file-navlink-content"
    mocked_clients.discourse.retrieve_topic.side_effect = [index_page, navlink_page]

    (docs_folder := mocked_clients.repository.base_path / "docs").mkdir()
    (docs_folder / "index.md").write_text(
        f"{index_content}\n\n"
        "# Contents\n\n"
        "1. [empty-navlink](their-path-1)\n"
        "  1. [file-navlink](their-path-1/their-file-1.md)"
    )
    (docs_folder / "their-path-1").mkdir()
    (docs_folder / "their-path-1" / "their-file-1.md").write_text(navlink_page)

    mocked_clients.repository.switch(DEFAULT_BRANCH).update_branch(
        "First document version", directory=None
    )

    user_inputs = factories.UserInputsFactory()
    mocked_clients.repository.tag_commit(
        DOCUMENTATION_TAG, mocked_clients.repository.current_commit
    )

    caplog.clear()
    with caplog.at_level(logging.INFO):
        # run is repeated in unit tests / integration tests
        returned_migration_reports = run_migrate(
            clients=mocked_clients, user_inputs=user_inputs
        )  # pylint: disable=duplicate-code

    assert not returned_migration_reports
    assert any("No community contribution found" in record.message for record in caplog.records)
    edit_call_args = [
        kwargs for name, args, kwargs in mock_edit_pull_request.mock_calls if name.endswith("edit")
    ]
    assert not edit_call_args


@mock.patch("src.repository.Client.get_pull_request")
@mock.patch("github.PullRequest.PullRequest")
def test_run_migrate_same_content_local_and_server_open_pr(
    mocked_get_pull_request, mock_edit_pull_request, caplog, mocked_clients, mock_pull_request
):
    """
    arrange: given a path with a metadata.yaml that has docs key and docs directory aligned
        and mocked discourse (with tag and main branch aligned) and there is an open PR
    act: when run_migrate is called
    assert: then nothing is done as the two versions are the compatible and the PR is closed.
    """
    mocked_get_pull_request.return_value = mock_pull_request

    repository_path = mocked_clients.repository.base_path

    create_metadata_yaml(
        content=f"{METADATA_NAME_KEY}: name 1\n" f"{METADATA_DOCS_KEY}: https://discourse/t/docs",
        path=repository_path,
    )
    index_content = """Content header lorem.

    Content body.\n"""
    index_table = f"""{constants.NAVIGATION_TABLE_START}
    | 1 | their-path-1 | [empty-navlink]() |
    | 2 | their-file-1 | [file-navlink](/file-navlink) |"""
    index_page = f"{index_content}{index_table}"
    navlink_page = "file-navlink-content"
    mocked_clients.discourse.retrieve_topic.side_effect = [index_page, navlink_page]

    (docs_folder := mocked_clients.repository.base_path / "docs").mkdir()
    (docs_folder / "index.md").write_text(
        f"{index_content}\n"
        "# Contents\n\n"
        "1. [empty-navlink](their-path-1)\n"
        "  1. [file-navlink](their-path-1/their-file-1.md)"
    )
    (docs_folder / "their-path-1").mkdir()
    (docs_folder / "their-path-1" / "their-file-1.md").write_text(navlink_page)

    mocked_clients.repository.switch(DEFAULT_BRANCH).update_branch(
        "First document version", directory=None
    )

    user_inputs = factories.UserInputsFactory()
    mocked_clients.repository.tag_commit(
        DOCUMENTATION_TAG, mocked_clients.repository.current_commit
    )

    caplog.clear()
    with caplog.at_level(logging.INFO):
        # run is repeated in unit tests / integration tests
        returned_migration_reports = run_migrate(
            clients=mocked_clients, user_inputs=user_inputs
        )  # pylint: disable=duplicate-code

    assert returned_migration_reports
    assert returned_migration_reports.action == types_.PullRequestAction.CLOSED
    assert any("No community contribution found" in record.message for record in caplog.records)
    edit_call_args = [
        kwargs for name, args, kwargs in mock_edit_pull_request.mock_calls if name.endswith("edit")
    ]
    assert len(edit_call_args) == 1
    assert edit_call_args[0] == {"state": "closed"}


def test_pre_flight_checks_ok(mocked_clients):
    """
    arrange: given a repository in a consistent state, meaning that the documentation tag is
        part of the base_branch
    act: when pre_flight_checks is called
    assert: then the function returns True.
    """
    user_inputs = factories.UserInputsFactory()

    assert pre_flight_checks(mocked_clients, user_inputs)


def test_pre_flight_checks_ok_tag_not_exists(mocked_clients, upstream_git_repo):
    """
    arrange: given a repository in a consistent state with no documentation tag
    act: when pre_flight_checks is called
    assert: then the function returns True and a documentation tag is created.
    """
    mocked_clients.repository._git_repo.git.tag("-d", DOCUMENTATION_TAG)
    upstream_git_repo.git.tag("-d", DOCUMENTATION_TAG)

    user_inputs = factories.UserInputsFactory()

    assert pre_flight_checks(mocked_clients, user_inputs)
    assert mocked_clients.repository.tag_exists(DOCUMENTATION_TAG)


def test_pre_flight_checks_fail(mocked_clients):
    """
    arrange: given a repository in an inconsistent state, meaning that the documentation tag is
        not part of the base_branch
    act: when pre_flight_checks is called
    assert: then the function returns False.
    """
    user_inputs = factories.UserInputsFactory()

    repository_path = mocked_clients.repository.base_path

    with mocked_clients.repository.create_branch("fake-branch").with_branch("fake-branch") as repo:
        (repository_path / "placeholder.md").touch()
        repo.update_branch("New commit in fake-branch", directory=None)
        repo.tag_commit(DOCUMENTATION_TAG, repo.current_commit)

    (repository_path / "placeholder-2.md").touch()
    mocked_clients.repository.update_branch("New commit in main", directory=None)

    assert not pre_flight_checks(mocked_clients, user_inputs)<|MERGE_RESOLUTION|>--- conflicted
+++ resolved
@@ -391,8 +391,6 @@
     "src.repository.Client.metadata",
     types_.Metadata(name="name 1", docs=None),
 )
-<<<<<<< HEAD
-=======
 def test__run_reconcile_invalid_external_item(mocked_clients):
     """
     arrange: given metadata with name but not docs and docs folder with an external item on the
@@ -427,7 +425,6 @@
     "src.repository.Client.metadata",
     types_.Metadata(name="name 1", docs=None),
 )
->>>>>>> d49ebe76
 def test__run_reconcile_external_item(mocked_clients):
     """
     arrange: given metadata with name but not docs and docs folder with an external item on the
@@ -459,11 +456,7 @@
     mocked_clients.discourse.create_topic.assert_any_call(
         title="Name 1 Documentation Overview",
         content=(
-<<<<<<< HEAD
-            f"{index_content}{constants.NAVIGATION_TABLE_START}\n"
-=======
             f"{index_content}\n{constants.NAVIGATION_TABLE_START}\n"
->>>>>>> d49ebe76
             f"| 1 | https-canonical-com | [{page_1_title}]({page_1_url}) |"
         ),
     )
