--- conflicted
+++ resolved
@@ -2,15 +2,12 @@
 # See LICENSE file for licensing details.
 
 """Unit tests for reconcile module."""
-<<<<<<< HEAD
-import typing
-=======
 
 # Need access to protected functions for testing, using walrus operator causes too-many-locals,
 # module has too many lines and might need refactoring.
 # pylint: disable=protected-access,too-many-locals,too-many-lines
 
->>>>>>> af8dc143
+import typing
 from pathlib import Path
 from unittest import mock
 
@@ -20,9 +17,6 @@
 
 from .. import factories
 from .helpers import assert_substrings_in_string
-
-# Need access to protected functions for testing, using walrus operator causes too-many-locals
-# pylint: disable=protected-access,too-many-locals,too-many-lines
 
 
 @pytest.mark.parametrize(
