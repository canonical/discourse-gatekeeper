# Copyright 2023 Canonical Ltd.
# See LICENSE file for licensing details.

"""Unit tests for git."""

import base64

# Need access to protected functions for testing
# pylint: disable=protected-access
import secrets
from pathlib import Path
from unittest import mock

import pytest
from git import Git
from git.exc import GitCommandError
from git.repo import Repo
from github import Github
from github.ContentFile import ContentFile
from github.GithubException import GithubException, UnknownObjectException
from github.PullRequest import PullRequest
from github.Repository import Repository

from src import repository
from src.constants import DEFAULT_BRANCH, DOCUMENTATION_FOLDER_NAME, DOCUMENTATION_TAG
from src.exceptions import (
    InputError,
    RepositoryClientError,
    RepositoryFileNotFoundError,
    RepositoryTagNotFoundError,
)
from src.repository import Client

from .helpers import assert_substrings_in_string


def test__init__(git_repo: Repo, mock_github_repo: Repository):
    """
    arrange: given a local git repository client and mock github repository client
    act: when Client is initialized
    assert: Client is created and git user is configured.
    """
    repository.Client(repository=git_repo, github_repository=mock_github_repo)

    config_reader = git_repo.config_reader()
    assert config_reader.get_value(*repository.CONFIG_USER_NAME) == repository.ACTIONS_USER_NAME
    assert config_reader.get_value(*repository.CONFIG_USER_EMAIL) == repository.ACTIONS_USER_EMAIL


def test__init__name_email_set(git_repo: Repo, mock_github_repo: Repository):
    """
    arrange: given a local git repository client with the user and email configuration already set
        and mock github repository client
    act: when Client is initialized
    assert: Client is created and git user configuration is not overridden.
    """
    user_name = "name 1"
    user_email = "email 1"
    with git_repo.config_writer(config_level="repository") as config_writer:
        config_writer.set_value(*repository.CONFIG_USER_NAME, user_name)
        config_writer.set_value(*repository.CONFIG_USER_EMAIL, user_email)

    repository_client = repository.Client(repository=git_repo, github_repository=mock_github_repo)

    config_reader = repository_client._git_repo.config_reader()
    assert config_reader.get_value(*repository.CONFIG_USER_NAME) == user_name
    assert config_reader.get_value(*repository.CONFIG_USER_EMAIL) == user_email


def test_current_branch_switch_main(repository_client, upstream_git_repo):
    """
    arrange: given a repository in a detached state
    act: we switch branch to main
    assert: current_branch should provide first the commit hash and then the main name
    """
    repository_client._git_repo.git.tag("-d", DOCUMENTATION_TAG)
    upstream_git_repo.git.tag("-d", DOCUMENTATION_TAG)

    _hash = repository_client.current_branch

    repository_client.switch(DEFAULT_BRANCH)

    assert repository_client.current_branch == DEFAULT_BRANCH
    assert repository_client._git_repo.head.ref.commit.hexsha == _hash


def test_current_branch_switch_to_tag(repository_client):
    """
    arrange: given a repository in a detached state
    act: we first tag the commit and then switch to the tag
    assert: current_branch should provide first the commit hash and then the tag name
    """
    _hash = repository_client.current_branch

    repository_client._git_repo.git.tag("my-tag")

    assert repository_client.current_branch != _hash
    assert repository_client.current_branch == "my-tag"


def test_create_branch_error(monkeypatch: pytest.MonkeyPatch, repository_client: Client):
    """
    arrange: given Client with a mocked local git repository that raises an exception
    act: when _create_branch is called
    assert: RepositoryClientError is raised.
    """
    err_str = "mocked error"
    mock_git_repository = mock.MagicMock(spec=Repo)
    mock_git_repository.git.branch.side_effect = [GitCommandError(err_str)]
    monkeypatch.setattr(repository_client, "_git_repo", mock_git_repository)

    with pytest.raises(RepositoryClientError) as exc:
        repository_client.switch(DEFAULT_BRANCH).create_branch(branch_name="test-create-branch")

    assert_substrings_in_string(
        ("unexpected error creating new branch", err_str), str(exc.value).lower()
    )


def test_create_branch(
    repository_client: Client,
    upstream_git_repo: Repo,
):
    """
    arrange: given Client and newly created files in `repo` and `repo/docs` directories
    act: when _create_branch is called
    assert: a new branch is successfully created upstream with only the files in the `repo/docs`
        directory.
    """
    repository_path = repository_client.base_path

    root_file = repository_path / "test.txt"
    root_file.write_text("content 1", encoding="utf-8")
    docs_dir = Path(DOCUMENTATION_FOLDER_NAME)
    (repository_path / docs_dir).mkdir()
    docs_file = docs_dir / "test.txt"
    (repository_path / docs_file).write_text("content 2", encoding="utf-8")
    nested_docs_dir = docs_dir / "nested"
    (repository_path / nested_docs_dir).mkdir()
    nested_docs_file = nested_docs_dir / "test.txt"
    (repository_path / nested_docs_file).write_text("content 3", encoding="utf-8")
    branch_name = "test-create-branch"

    repository_client.switch(DEFAULT_BRANCH).create_branch(branch_name=branch_name).switch(
        branch_name
    ).update_branch(commit_msg="commit-1", push=True)

    # mypy false positive in lib due to getter/setter not being next to each other.
    assert any(
        branch
        for branch in upstream_git_repo.branches  # type: ignore
        if branch.name == branch_name
    )
    # Check files in the branch
    branch_files = set(
        upstream_git_repo.git.ls_tree("-r", branch_name, "--name-only").splitlines()
    )
    assert str(root_file) not in branch_files
    assert str(docs_file) in branch_files
    assert str(nested_docs_file) in branch_files


def test_create_branch_checkout_clash_default(
    repository_client: Client,
    upstream_git_repo: Repo,
    default_branch: str,
):
    """
    arrange: given Client and a file with the same name as the default branch and a file
        in the docs folder
    act: when _create_branch is called
    assert: a new branch is successfully created upstream with one or more files.
    """
    repository_path = repository_client.base_path

    root_file = repository_path / default_branch
    root_file.write_text("content 1", encoding="utf-8")
    branch_name = "test-create-branch"
    docs_dir = Path(DOCUMENTATION_FOLDER_NAME)
    (repository_path / docs_dir).mkdir()
    docs_file = docs_dir / "test.txt"
    (repository_path / docs_file).write_text("content 2", encoding="utf-8")

    repository_client.switch(DEFAULT_BRANCH).create_branch(branch_name=branch_name).switch(
        branch_name
    ).update_branch(commit_msg="commit-1", push=True)

    assert upstream_git_repo.git.ls_tree("-r", branch_name, "--name-only")


def test_create_branch_checkout_clash_created(repository_client: Client, upstream_git_repo: Repo):
    """
    arrange: given Client and a file with the same name as the requested branch and a
        file in the docs folder
    act: when _create_branch is called
    assert: a new branch is successfully created upstream with one or more files.
    """
    repository_path = repository_client.base_path

    branch_name = "test-create-branch"
    root_file = repository_path / branch_name
    root_file.write_text("content 1", encoding="utf-8")
    docs_dir = Path(DOCUMENTATION_FOLDER_NAME)
    (repository_path / docs_dir).mkdir()
    docs_file = docs_dir / "test.txt"
    (repository_path / docs_file).write_text("content 2", encoding="utf-8")

    repository_client.switch(DEFAULT_BRANCH).create_branch(branch_name=branch_name).switch(
        branch_name
    ).update_branch(commit_msg="commit-1", push=True)

    assert upstream_git_repo.git.ls_tree("-r", branch_name, "--name-only")


def test_create_pull_request_error():
    """
    arrange: given Client with a mocked github repository client that raises an exception
    act: when _create_pull_request is called
    assert: RepositoryClientError is raised.
    """
    mock_github_repository = mock.MagicMock(spec=Repository)
    mock_github_repository.create_pull.side_effect = [
        GithubException(status=500, data="Internal Server Error", headers=None)
    ]

    with pytest.raises(RepositoryClientError) as exc:
        repository._create_github_pull_request(mock_github_repository, branch_name="mybranch-1")

    assert_substrings_in_string(
        ("unexpected error creating pull request", "githubexception"), str(exc.value).lower()
    )


def test_create_pull_request(repository_client: Client, mock_pull_request: PullRequest):
    """
    arrange: given Client with a mocked github client that returns a mocked pull request
    act: when _create_pull_request is called
    assert: a pull request's page link is returned.
    """
    with repository_client.create_branch("new-branch").with_branch("new-branch") as repo:
        (repo.base_path / "placeholder.md").touch()
        returned_url = repository_client.create_pull_request(DOCUMENTATION_TAG)

    assert returned_url == mock_pull_request.html_url


def test_tag_commit_tag_error(monkeypatch, repository_client: Client):
    """
    arrange: given Client with a mocked local git repository client that raises an
        exception
    act: when tag_commit is called
    assert: RepositoryClientError is raised from GitCommandError.
    """
    err_str = "mocked error"
    mock_git_repository = mock.MagicMock(spec=Repo)
    mock_git_repository.git.tag.side_effect = [GitCommandError(err_str)]
    monkeypatch.setattr(repository_client, "_git_repo", mock_git_repository)

    with pytest.raises(RepositoryClientError) as exc:
        repository_client.tag_commit(DOCUMENTATION_TAG, repository_client.current_commit)

    assert_substrings_in_string(("tagging commit failed", err_str), str(exc.value).lower())


def test_tag_commit_tag_not_exists(repository_client: Client, upstream_git_repo):
    """
    arrange: given tag name and commit sha and no tag DOCUMENTATION_TAG exists locally or remotely
    act: when tag_commit is called with the tag name and commit sha
    assert: then the functions are called to create the tag.
    """
    repository_client._git_repo.git.tag("-d", DOCUMENTATION_TAG)
    upstream_git_repo.git.tag("-d", DOCUMENTATION_TAG)

    repository_client.tag_commit(DOCUMENTATION_TAG, repository_client.current_commit)

    assert any(DOCUMENTATION_TAG == tag.name for tag in repository_client._git_repo.tags)
    assert any(DOCUMENTATION_TAG == tag.name for tag in upstream_git_repo.tags)


def test_tag_commit_tag_update(repository_client: Client, upstream_git_repo):
    """
    arrange: given tag name and commit sha and tag DOCUMENTATION_TAG exists locally or remotely
        on a different commit
    act: when tag_commit is called with the tag name and commit sha
    assert: then the functions are called to update the tag, locally and remotely.
    """
    with repository_client.with_branch(DOCUMENTATION_TAG) as repo:
        previous_hash = repo.current_commit

    (repository_client.base_path / "placeholder.md").touch()

    repository_client.switch(DEFAULT_BRANCH).update_branch("my new commit")

    repository_client.tag_commit(DOCUMENTATION_TAG, repository_client.current_commit)

    assert any(DOCUMENTATION_TAG == tag.name for tag in repository_client._git_repo.tags)

    with repository_client.with_branch(DOCUMENTATION_TAG) as repo:
        new_hash = repo.current_commit
        assert new_hash != previous_hash

    tag = [tag for tag in upstream_git_repo.tags if tag.name == DOCUMENTATION_TAG][0]
    assert tag.commit.hexsha != previous_hash
    assert tag.commit.hexsha == new_hash


def test_tag_other_commit(repository_client: Client):
    """
    arrange: given tag name and commit sha, with repo not place in commit sha
    act: when tag_commit is called with the tag name and commit sha
    assert: then tag is created pointing to commit sha, without checking out the commit.
    """
    mock_branch = "new-branch"
    new_tag = "my-tag"

    with repository_client.create_branch(mock_branch, DEFAULT_BRANCH).with_branch(
        mock_branch
    ) as repo:
        previous_hash = repo.current_commit

        (repo.base_path / "placeholder.md").touch()

        repo.update_branch("my new commit")

        new_hash = repo.current_commit

    repository_client.switch(DEFAULT_BRANCH)

    assert previous_hash == repository_client.current_commit

    repository_client.tag_commit(new_tag, new_hash)

    assert previous_hash == repository_client.current_commit

    repository_client.switch(new_tag)

    assert new_hash == repository_client.current_commit


def test_get_file_content_from_tag_tag_github_error(
    monkeypatch: pytest.MonkeyPatch, repository_client: Client
):
    """
    arrange: given Client with a mocked github repository client that raises an exception during
        tag operations
    act: when get_file_content_from_tag is called
    assert: RepositoryClientError is raised.
    """
    mock_github_repository = mock.MagicMock(spec=Repository)
    mock_github_repository.get_git_ref.side_effect = GithubException(
        status=401, data="unauthorized", headers=None
    )
    monkeypatch.setattr(repository_client, "_github_repo", mock_github_repository)

    with pytest.raises(RepositoryClientError) as exc:
        repository_client.get_file_content_from_tag(path="path 1", tag_name="tag 1")

    assert_substrings_in_string(("unauthorized", "401"), str(exc.value).lower())


def test_get_file_content_from_tag_tag_unknown_object_error(
    monkeypatch: pytest.MonkeyPatch, repository_client: Client
):
    """
    arrange: given Client with a mocked github repository client that raises an
        UnknownObjectException exception during tag operations
    act: when get_file_content_from_tag is called
    assert: RepositoryFileNotFoundError is raised.
    """
    mock_github_repository = mock.MagicMock(spec=Repository)
    mock_github_repository.get_git_ref.side_effect = UnknownObjectException(
        status=404, data="File not found error", headers=None
    )
    monkeypatch.setattr(repository_client, "_github_repo", mock_github_repository)
    tag_name = "tag 1"

    with pytest.raises(RepositoryTagNotFoundError) as exc:
        repository_client.get_file_content_from_tag(path="path 1", tag_name=tag_name)

    assert_substrings_in_string(("not", "retrieve", "tag", tag_name), str(exc.value).lower())


def test_get_file_content_from_tag_content_github_error(
    monkeypatch: pytest.MonkeyPatch, repository_client: Client
):
    """
    arrange: given Client with a mocked github repository client that raises an exception during
        content operations
    act: when get_file_content_from_tag is called
    assert: RepositoryClientError is raised.
    """
    mock_github_repository = mock.MagicMock(spec=Repository)
    mock_github_repository.get_contents.side_effect = GithubException(
        status=401, data="unauthorized", headers=None
    )
    monkeypatch.setattr(repository_client, "_github_repo", mock_github_repository)

    with pytest.raises(RepositoryClientError) as exc:
        repository_client.get_file_content_from_tag(path="path 1", tag_name="tag 1")

    assert_substrings_in_string(("unauthorized", "401"), str(exc.value).lower())


def test_get_file_content_from_tag_unknown_object_error(
    monkeypatch: pytest.MonkeyPatch, repository_client: Client
):
    """
    arrange: given Client with a mocked github repository client that raises an
        UnknownObjectException exception during content operations
    act: when get_file_content_from_tag is called
    assert: RepositoryFileNotFoundError is raised.
    """
    mock_github_repository = mock.MagicMock(spec=Repository)
    mock_github_repository.get_contents.side_effect = UnknownObjectException(
        status=404, data="File not found error", headers=None
    )
    monkeypatch.setattr(repository_client, "_github_repo", mock_github_repository)
    tag_name = "tag 1"
    path = "path 1"

    with pytest.raises(RepositoryFileNotFoundError) as exc:
        repository_client.get_file_content_from_tag(path=path, tag_name=tag_name)

    assert_substrings_in_string(
        ("not", "retrieve", "file", tag_name, path), str(exc.value).lower()
    )


def test_get_file_content_from_tag_list(
    monkeypatch: pytest.MonkeyPatch, repository_client: Client
):
    """
    arrange: given Client with a mocked github repository client that returns a list
    act: when get_file_content_from_tag is called
    assert: RepositoryFileNotFoundError is raised.
    """
    mock_github_repository = mock.MagicMock(spec=Repository)
    mock_github_repository.get_contents.return_value = []
    monkeypatch.setattr(repository_client, "_github_repo", mock_github_repository)
    tag_name = "tag 1"
    path = "path 1"

    with pytest.raises(RepositoryFileNotFoundError) as exc:
        repository_client.get_file_content_from_tag(path=path, tag_name=tag_name)

    assert_substrings_in_string(
        ("path", "matched", "more", "file", tag_name, path), str(exc.value).lower()
    )


def test_get_file_content_from_tag_content_none(
    monkeypatch: pytest.MonkeyPatch, repository_client: Client
):
    """
    arrange: given Client with a mocked github repository client that returns None
        content
    act: when get_file_content_from_tag is called
    assert: RepositoryFileNotFoundError is raised.
    """
    mock_github_repository = mock.MagicMock(spec=Repository)
    mock_content_file = mock.MagicMock(spec=ContentFile)
    mock_content_file.content = None
    mock_github_repository.get_contents.return_value = mock_content_file
    monkeypatch.setattr(repository_client, "_github_repo", mock_github_repository)
    tag_name = "tag 1"
    path = "path 1"

    with pytest.raises(RepositoryFileNotFoundError) as exc:
        repository_client.get_file_content_from_tag(path=path, tag_name=tag_name)

    assert_substrings_in_string(("path", "not", "file", path, tag_name), str(exc.value).lower())


def test_get_file_content_from_tag(monkeypatch: pytest.MonkeyPatch, repository_client: Client):
    """
    arrange: given path, tag name, Client with a mocked github repository client that returns
        content
    act: when get_file_content_from_tag is called with the path and tag name
    assert: then the content is returned.
    """
    mock_github_repository = mock.MagicMock(spec=Repository)
    mock_content_file = mock.MagicMock(spec=ContentFile)
    content = "content 1"
    mock_content_file.content = base64.b64encode(content.encode(encoding="utf-8"))
    mock_github_repository.get_contents.return_value = mock_content_file
    monkeypatch.setattr(repository_client, "_github_repo", mock_github_repository)
    tag_name = "tag 1"
    path = "path 1"

    returned_content = repository_client.get_file_content_from_tag(path=path, tag_name=tag_name)

    assert returned_content == content
    mock_github_repository.get_git_ref.assert_called_once_with(f"tags/{tag_name}")
    mock_github_repository.get_git_tag.assert_called_once_with(
        mock_github_repository.get_git_ref.return_value.object.sha
    )
    mock_github_repository.get_contents.assert_called_once_with(
        path, mock_github_repository.get_git_tag.return_value.object.sha
    )


def test_get_file_content_from_tag_commit_tag(
    monkeypatch: pytest.MonkeyPatch, repository_client: Client
):
    """
    arrange: given path, tag name, Client with a mocked github repository client that returns
        content and tag that is a commit tag
    act: when get_file_content_from_tag is called with the path and tag name
    assert: then the content is returned.
    """
    mock_github_repository = mock.MagicMock(spec=Repository)
    mock_github_repository.get_git_ref.return_value.object.type = "commit"
    mock_content_file = mock.MagicMock(spec=ContentFile)
    content = "content 1"
    mock_content_file.content = base64.b64encode(content.encode(encoding="utf-8"))
    mock_github_repository.get_contents.return_value = mock_content_file
    monkeypatch.setattr(repository_client, "_github_repo", mock_github_repository)
    tag_name = "tag 1"
    path = "path 1"

    returned_content = repository_client.get_file_content_from_tag(path=path, tag_name=tag_name)

    assert returned_content == content
    mock_github_repository.get_git_ref.assert_called_once_with(f"tags/{tag_name}")
    mock_github_repository.get_git_tag.assert_not_called()
    mock_github_repository.get_contents.assert_called_once_with(
        path, mock_github_repository.get_git_ref.return_value.object.sha
    )


@pytest.mark.parametrize(
    "remote_url",
    [
        pytest.param("https://gitlab.com/canonical/upload-charm-docs.git", id="non-github url"),
        pytest.param("http://gitlab.com/canonical/upload-charm-docs.git", id="http url"),
        pytest.param("git@github.com:yanksyoon/actionrefer.git", id="ssh url"),
    ],
)
def test_get_repository_name_invalid(remote_url: str):
    """
    arrange: given a non-valid remote_url
    act: when _get_repository_name is called
    assert: InputError is raised.
    """
    with pytest.raises(InputError) as exc:
        repository._get_repository_name_from_git_url(remote_url=remote_url)

    assert_substrings_in_string(
        ("invalid remote repository url",),
        str(exc.value).lower(),
    )


@pytest.mark.parametrize(
    "remote_url, expected_repository_name",
    [
        pytest.param(
            "https://github.com/canonical/upload-charm-docs",
            "canonical/upload-charm-docs",
            id="valid url",
        ),
        pytest.param(
            "https://github.com/canonical/upload-charm-docs.git",
            "canonical/upload-charm-docs",
            id="valid git url",
        ),
    ],
)
def test_get_repository_name(remote_url: str, expected_repository_name: str):
    """
    arrange: given a non-valid remote_url
    act: when _get_repository_name is called
    assert: GitError is raised.
    """
    assert (
        repository._get_repository_name_from_git_url(remote_url=remote_url)
        == expected_repository_name
    )


def test_create_repository_client_no_token(
    repository_path: Path,
):
    """
    arrange: given valid repository path and empty access_token
    act: when create_repository_client is called
    assert: InputError is raised.
    """
    # the following token is deliberately empty for this test
    test_token = ""  # nosec

    with pytest.raises(InputError) as exc:
        repository.create_repository_client(access_token=test_token, base_path=repository_path)

    assert_substrings_in_string(
        ("invalid", "access_token", "input", "it must be", "non-empty"),
        str(exc.value).lower(),
    )


def test_create_repository_client(
    monkeypatch: pytest.MonkeyPatch,
    git_repo_with_remote: Repo,
    repository_path: Path,
    mock_github_repo: Repository,
):
    """
    arrange: given valid repository path and a valid access_token and a mocked github client
    act: when create_repository_client is called
    assert: RepositoryClient is returned.
    """
    _ = git_repo_with_remote

    test_token = secrets.token_hex(16)
    mock_github_client = mock.MagicMock(spec=Github)
    mock_github_client.get_repo.returns = mock_github_repo
    monkeypatch.setattr(repository, "Github", mock_github_client)

    returned_client = repository.create_repository_client(
        access_token=test_token, base_path=repository_path
    )

    assert isinstance(returned_client, repository.Client)


def test_repository_summary_modified(repository_client):
    """
    arrange: given repository with a modified file with respect to the head
<<<<<<< HEAD
    act: when summary is called
=======
    act: when get_summary is called
>>>>>>> 5343d072
    assert: The DiffSummary object represents the modified file.
    """
    (repository_client.base_path / "file-1.txt").write_text("My first version")
    repository_client.update_branch("file-1 commit", force=False, push=False)

<<<<<<< HEAD
    assert len(repository_client.summary.modified) == 0

    (repository_client.base_path / "file-1.txt").write_text("My second version")

    assert len(repository_client.summary.modified) == 1
    assert list(repository_client.summary.modified)[0] == "file-1.txt"
=======
    assert len(repository_client.get_summary().modified) == 0

    (repository_client.base_path / "file-1.txt").write_text("My second version")

    assert len(repository_client.get_summary().modified) == 1
    assert list(repository_client.get_summary().modified)[0] == "file-1.txt"
>>>>>>> 5343d072


def test_repository_summary_new(repository_client):
    """
    arrange: given repository with a new file with respect to the head
<<<<<<< HEAD
    act: when summary is called
=======
    act: when get_summary is called
>>>>>>> 5343d072
    assert: The DiffSummary object represents the new file.
    """
    (repository_client.base_path / "file-1.txt").write_text("My first version")
    repository_client.update_branch("file-1 commit", force=False, push=False)

<<<<<<< HEAD
    assert len(repository_client.summary.new) == 0

    (repository_client.base_path / "file-2.txt").write_text("My second version")

    assert len(repository_client.summary.new) == 1
    assert list(repository_client.summary.new)[0] == "file-2.txt"
=======
    assert len(repository_client.get_summary().new) == 0

    (repository_client.base_path / "file-2.txt").write_text("My second version")

    assert len(repository_client.get_summary().new) == 1
    assert list(repository_client.get_summary().new)[0] == "file-2.txt"
>>>>>>> 5343d072


def test_repository_summary_remove(repository_client):
    """
    arrange: given repository with a removed file with respect to the head
<<<<<<< HEAD
    act: when summary is called
=======
    act: when get_summary is called
>>>>>>> 5343d072
    assert: The DiffSummary object represents the remove file.
    """
    (repository_client.base_path / "file-1.txt").write_text("My first version")
    repository_client.update_branch("file-1 commit", force=False, push=False)

<<<<<<< HEAD
    assert len(repository_client.summary.removed) == 0

    (repository_client.base_path / "file-1.txt").unlink()

    assert len(repository_client.summary.removed) == 1
    assert list(repository_client.summary.removed)[0] == "file-1.txt"
=======
    assert len(repository_client.get_summary().removed) == 0

    (repository_client.base_path / "file-1.txt").unlink()

    assert len(repository_client.get_summary().removed) == 1
    assert list(repository_client.get_summary().removed)[0] == "file-1.txt"
>>>>>>> 5343d072


def test_repository_summary_invalid_operation(repository_client):
    """
    arrange: given repository
<<<<<<< HEAD
    act: when summary is added to a non DiffSummary object
    assert: an exception ValueError is raised.
    """
    with pytest.raises(ValueError):
        _ = repository_client.summary + 1.0
=======
    act: when get_summary is added to a non DiffSummary object
    assert: an exception ValueError is raised.
    """
    with pytest.raises(ValueError):
        _ = repository_client.get_summary() + 1.0
>>>>>>> 5343d072


def test_repository_pull_default_branch(
    repository_client, upstream_git_repo, upstream_repository_path
):
    """
    arrange: given repository with an updated upstream
    act: when the pull method of the repository is called
    assert: the new commits are pulled from the upstream
    """
    branch_name = DEFAULT_BRANCH

    repository_client.switch(branch_name)

    (repository_client.base_path / "filler-file-1").touch()

    repository_client.update_branch("commit 1")

    upstream_git_repo.git.checkout(branch_name)
    first_hash = upstream_git_repo.head.ref.commit.hexsha
    (upstream_repository_path / "filler-file-2").touch()
    upstream_git_repo.git.add(".")
    upstream_git_repo.git.commit("-m", "test")
    second_hash = upstream_git_repo.head.ref.commit.hexsha

    assert repository_client._git_repo.head.ref.commit.hexsha == first_hash
    repository_client.pull()
    assert repository_client._git_repo.head.ref.commit.hexsha == second_hash


def test_repository_pull_other_branch(
    repository_client, upstream_git_repo, upstream_repository_path
):
    """
    arrange: given repository with an updated upstream
    act: when the pull method of the repository is called from a different branch
    assert: the new commits are pulled from the upstream in the not-checkout branch
    """
    branch_name = "other-branch"

    repository_client.create_branch(branch_name).switch(branch_name)

    (repository_client.base_path / "filler-file-1").touch()

    repository_client.update_branch("commit 1")

    upstream_git_repo.git.checkout(branch_name)
    first_hash = upstream_git_repo.head.ref.commit.hexsha
    (upstream_repository_path / "filler-file-2").touch()
    upstream_git_repo.git.add(".")
    upstream_git_repo.git.commit("-m", "test")
    second_hash = upstream_git_repo.head.ref.commit.hexsha

    assert repository_client._git_repo.head.ref.commit.hexsha == first_hash
    repository_client.switch(DEFAULT_BRANCH).pull(branch_name)
    assert repository_client._git_repo.head.ref.commit.hexsha != second_hash
    repository_client.switch(branch_name)
    assert repository_client._git_repo.head.ref.commit.hexsha == second_hash


def test_switch_branch_pop_error(monkeypatch, repository_client: Client):
    """
    arrange: given Client with a mocked local git repository client that raises an
        exception when getting stashes deltas (pop)
    act: when switch branch is called
    assert: RepositoryClientError is raised from GitCommandError.
    """

    def side_effect(*args):
        """Mock function.

        Args:
            args: positional arguments

        Raises:
            GitCommandError: when providing pop
        """
        if args and args[0] == "pop":
            raise GitCommandError("mocked error")

    mock_git_repository = mock.MagicMock(spec=Git)
    mock_git_repository.add = mock.Mock(return_value=None)
    mock_git_repository.stash = mock.Mock(side_effect=side_effect)
    monkeypatch.setattr(repository_client._git_repo, "git", mock_git_repository)
    monkeypatch.setattr(repository_client._git_repo, "is_dirty", lambda *args, **kwargs: True)

    with pytest.raises(RepositoryClientError) as exc:
        repository_client.switch("branchname-1")

    assert_substrings_in_string(
        ("unexpected error when switching branch to branchname-1"), str(exc.value).lower()
    )


def test_update_branch_unknown_error(monkeypatch, repository_client: Client):
    """
    arrange: given Client with a mocked local git repository client that raises an
        exception when pushing commits
    act: when update branch is called
    assert: RepositoryClientError is raised from GitCommandError.
    """
    repository_client.switch(DEFAULT_BRANCH)

    def side_effect(*args):
        """Mock function.

        Args:
            args: positional arguments

        Raises:
            GitCommandError: when providing pop
        """
        raise GitCommandError("mocked error")

    mock_git_repository = mock.MagicMock(spec=Git)
    mock_git_repository.add = mock.Mock(return_value=None)
    mock_git_repository.commit = mock.Mock(return_value=None)
    mock_git_repository.push = mock.Mock(side_effect=side_effect)
    monkeypatch.setattr(repository_client._git_repo, "git", mock_git_repository)
    monkeypatch.setattr(repository_client._git_repo, "is_dirty", lambda *args, **kwargs: True)

    with pytest.raises(RepositoryClientError) as exc:
        repository_client.update_branch("my-message")

    assert_substrings_in_string(("unexpected error updating branch"), str(exc.value).lower())


def test_get_single_pull_request(monkeypatch, repository_client: Client, mock_pull_request):
    """
    arrange: given Client with a mocked local github client that mock an existing pull request on
        branch DEFAULT_BRANCH
    act: when get repository get_pull_request method is called with the branch main
    assert: that the method returns the pull-request url.
    """
    mock_git_repository = mock.MagicMock(spec=Repository)
    mock_git_repository.get_pulls = mock.Mock(return_value=[mock_pull_request])
    monkeypatch.setattr(repository_client, "_github_repo", mock_git_repository)

    pull_request_link = repository_client.get_pull_request(repository.DEFAULT_BRANCH_NAME)

    assert pull_request_link is not None
    assert pull_request_link == "test_url"


def test_get_non_existing_pull_request(monkeypatch, repository_client: Client, mock_pull_request):
    """
    arrange: given Client with a mocked local github client that mock an existing pull request on
        branch DEFAULT_BRANCH
    act: when get repository get_pull_request is called with another branch other than main
    assert: that None is return.
    """
    mock_git_repository = mock.MagicMock(spec=Repository)
    mock_git_repository.get_pulls = mock.Mock(return_value=[mock_pull_request])
    monkeypatch.setattr(repository_client, "_github_repo", mock_git_repository)

    pull_request_link = repository_client.get_pull_request("not-existing")

    assert pull_request_link is None


def test_get_multiple_pull_request_error(
    monkeypatch, repository_client: Client, mock_pull_request
):
    """
    arrange: given Client with a mocked local github client that mock an condition where
        multiple pull request for branch DEFAULT_BRANCH exists
    act: when get repository get_pull_request is called with branch main
    assert: an exception is returned
    """
    mock_git_repository = mock.MagicMock(spec=Repository)
    mock_git_repository.get_pulls = mock.Mock(return_value=[mock_pull_request, mock_pull_request])
    monkeypatch.setattr(repository_client, "_github_repo", mock_git_repository)

    with pytest.raises(RepositoryClientError) as exc:
        _ = repository_client.get_pull_request(repository.DEFAULT_BRANCH_NAME)

    assert_substrings_in_string(("more than one open pull request"), str(exc.value).lower())


def test_create_pull_request_no_dirty_files(repository_client: repository.Client):
    """
    arrange: given RepositoryClient with no dirty files
    act: when create_pull_request is called
    assert: InputError is raised.
    """
    with pytest.raises(InputError) as exc:
        repository_client.switch(DEFAULT_BRANCH).create_pull_request(DEFAULT_BRANCH)

    assert_substrings_in_string(
        ("no files seem to be migrated. please add contents upstream first.",),
        str(exc.value).lower(),
    )


def test_create_pull_request_existing_branch(
    tmp_path: Path,
    repository_client: repository.Client,
    upstream_git_repo: Repo,
):
    """
    arrange: given RepositoryClient and an upstream repository that already has migration branch
    act: when create_pull_request is called
    assert: The remove branch is overridden
    """
    branch_name = repository.DEFAULT_BRANCH_NAME

    docs_folder = Path(DOCUMENTATION_FOLDER_NAME)
    filler_file = docs_folder / "filler-file"

    # Update docs branch from third repository
    third_repo_path = tmp_path / "third"
    third_repo = upstream_git_repo.clone(third_repo_path)

    writer = third_repo.config_writer()
    writer.set_value("user", "name", repository.ACTIONS_USER_NAME)
    writer.set_value("user", "email", repository.ACTIONS_USER_EMAIL)
    writer.release()

    third_repo.git.checkout("-b", branch_name)

    (third_repo_path / docs_folder).mkdir()
    (third_repo_path / filler_file).touch()
    third_repo.git.add(".")
    third_repo.git.commit("-m", "test")

    hash1 = third_repo.head.commit

    third_repo.git.push("--set-upstream", "origin", branch_name)

    repository_client.switch(branch_name).pull()

    hash2 = repository_client._git_repo.head.commit

    # make sure the hash of the upload-charm-docs/migrate branch agree
    assert hash1 == hash2

    repository_path = repository_client.switch(DEFAULT_BRANCH).base_path

    (repository_path / docs_folder).mkdir()
    (repository_path / filler_file).write_text("filler-content")

    pr_link = repository_client.create_pull_request(base=DEFAULT_BRANCH)

    repository_client.switch(branch_name).pull()

    hash3 = repository_client._git_repo.head.commit

    # Make sure that the upload-charm-docs/migrate branch has now be overridden
    assert hash2 != hash3
    assert pr_link == "test_url"


def test_create_pull_request_function(
    repository_client: repository.Client,
    upstream_git_repo: Repo,
    upstream_repository_path: Path,
    mock_pull_request: PullRequest,
):
    """
    arrange: given RepositoryClient and a repository with changed files
    act: when create_pull_request is called
    assert: changes are pushed to default branch and pull request link is returned.
    """
    repository_path = repository_client.base_path

    docs_folder = Path(DOCUMENTATION_FOLDER_NAME)
    (repository_path / docs_folder).mkdir()
    filler_file = docs_folder / "filler.txt"
    filler_text = "filler-text"
    (repository_path / filler_file).write_text(filler_text)

    repository_client.switch(DEFAULT_BRANCH)

    returned_pr_link = repository_client.create_pull_request(base=DEFAULT_BRANCH)

    upstream_git_repo.git.checkout(repository.DEFAULT_BRANCH_NAME)
    assert returned_pr_link == mock_pull_request.html_url
    assert (upstream_repository_path / filler_file).read_text() == filler_text<|MERGE_RESOLUTION|>--- conflicted
+++ resolved
@@ -626,109 +626,62 @@
 def test_repository_summary_modified(repository_client):
     """
     arrange: given repository with a modified file with respect to the head
-<<<<<<< HEAD
-    act: when summary is called
-=======
     act: when get_summary is called
->>>>>>> 5343d072
     assert: The DiffSummary object represents the modified file.
     """
     (repository_client.base_path / "file-1.txt").write_text("My first version")
     repository_client.update_branch("file-1 commit", force=False, push=False)
 
-<<<<<<< HEAD
-    assert len(repository_client.summary.modified) == 0
-
-    (repository_client.base_path / "file-1.txt").write_text("My second version")
-
-    assert len(repository_client.summary.modified) == 1
-    assert list(repository_client.summary.modified)[0] == "file-1.txt"
-=======
     assert len(repository_client.get_summary().modified) == 0
 
     (repository_client.base_path / "file-1.txt").write_text("My second version")
 
     assert len(repository_client.get_summary().modified) == 1
     assert list(repository_client.get_summary().modified)[0] == "file-1.txt"
->>>>>>> 5343d072
 
 
 def test_repository_summary_new(repository_client):
     """
     arrange: given repository with a new file with respect to the head
-<<<<<<< HEAD
-    act: when summary is called
-=======
     act: when get_summary is called
->>>>>>> 5343d072
     assert: The DiffSummary object represents the new file.
     """
     (repository_client.base_path / "file-1.txt").write_text("My first version")
     repository_client.update_branch("file-1 commit", force=False, push=False)
 
-<<<<<<< HEAD
-    assert len(repository_client.summary.new) == 0
-
-    (repository_client.base_path / "file-2.txt").write_text("My second version")
-
-    assert len(repository_client.summary.new) == 1
-    assert list(repository_client.summary.new)[0] == "file-2.txt"
-=======
     assert len(repository_client.get_summary().new) == 0
 
     (repository_client.base_path / "file-2.txt").write_text("My second version")
 
     assert len(repository_client.get_summary().new) == 1
     assert list(repository_client.get_summary().new)[0] == "file-2.txt"
->>>>>>> 5343d072
 
 
 def test_repository_summary_remove(repository_client):
     """
     arrange: given repository with a removed file with respect to the head
-<<<<<<< HEAD
-    act: when summary is called
-=======
     act: when get_summary is called
->>>>>>> 5343d072
     assert: The DiffSummary object represents the remove file.
     """
     (repository_client.base_path / "file-1.txt").write_text("My first version")
     repository_client.update_branch("file-1 commit", force=False, push=False)
 
-<<<<<<< HEAD
-    assert len(repository_client.summary.removed) == 0
-
-    (repository_client.base_path / "file-1.txt").unlink()
-
-    assert len(repository_client.summary.removed) == 1
-    assert list(repository_client.summary.removed)[0] == "file-1.txt"
-=======
     assert len(repository_client.get_summary().removed) == 0
 
     (repository_client.base_path / "file-1.txt").unlink()
 
     assert len(repository_client.get_summary().removed) == 1
     assert list(repository_client.get_summary().removed)[0] == "file-1.txt"
->>>>>>> 5343d072
 
 
 def test_repository_summary_invalid_operation(repository_client):
     """
     arrange: given repository
-<<<<<<< HEAD
-    act: when summary is added to a non DiffSummary object
-    assert: an exception ValueError is raised.
-    """
-    with pytest.raises(ValueError):
-        _ = repository_client.summary + 1.0
-=======
     act: when get_summary is added to a non DiffSummary object
     assert: an exception ValueError is raised.
     """
     with pytest.raises(ValueError):
         _ = repository_client.get_summary() + 1.0
->>>>>>> 5343d072
 
 
 def test_repository_pull_default_branch(
