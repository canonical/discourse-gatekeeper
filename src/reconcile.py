# Copyright 2023 Canonical Ltd.
# See LICENSE file for licensing details.

"""Module for calculating required changes based on docs directory and navigation table."""

import itertools
import typing
from pathlib import Path

from src import exceptions
from src import index as index_module
from src import types_
from src.clients import Clients
from src.constants import DOCUMENTATION_TAG, NAVIGATION_TABLE_START
from src.discourse import Discourse


def _local_only(item_info: types_.PathInfo | types_.IndexContentsListItem) -> types_.CreateAction:
    """Return a create action based on information about a local documentation file.

    Args:
        item_info: Information about the local documentation file.

    Returns:
        A page create action.
    """
    if isinstance(item_info, types_.IndexContentsListItem):
        return types_.CreateExternalRefAction(
            level=item_info.hierarchy,
            path=item_info.table_path,
            navlink_title=item_info.reference_title,
            navlink_value=item_info.reference_value,
            navlink_hidden=item_info.hidden,
        )
    if item_info.local_path.is_file():
        return types_.CreatePageAction(
            level=item_info.level,
            path=item_info.table_path,
            navlink_title=item_info.navlink_title,
            content=item_info.local_path.read_text(),
            navlink_hidden=item_info.navlink_hidden,
        )
    return types_.CreateGroupAction(
        level=item_info.level,
        path=item_info.table_path,
        navlink_title=item_info.navlink_title,
        navlink_hidden=item_info.navlink_hidden,
    )


def _get_server_content(table_row: types_.TableRow, discourse: Discourse) -> str:
    """Retrieve the content from the server.

    Args:
        table_row: A row from the navigation table.
        discourse: A client to the documentation server.

    Returns:
        The content on the server.

    Raises:
        ServerError: Retrieving the page contents from the server failed.
        ReconcilliationError: The URL is missing from the navlink.
    """
    if table_row.navlink.link is None:
        raise exceptions.ReconcilliationError(
            f"internal error, expecting link on table row, {table_row=!r}"
        )

    try:
        return discourse.retrieve_topic(url=table_row.navlink.link).strip()
    except exceptions.DiscourseError as exc:
        raise exceptions.ServerError(
            f"failed to retrieve contents of page, url={table_row.navlink.link}"
        ) from exc


def _local_and_server_validation(
    item_info: types_.PathInfo | types_.IndexContentsListItem,
    table_row: types_.TableRow,
) -> None:
    """Input checks before execution.

    Args:
        item_info: Information about the local documentation file.
        table_row: A row from the navigation table.

    Raises:
        ReconcilliationError:
            If the table path or level do not match for the item info and table row.
    """
    item_info_level = (
        item_info.level if isinstance(item_info, types_.PathInfo) else item_info.hierarchy
    )
    if item_info_level != table_row.level:
        raise exceptions.ReconcilliationError(
            f"internal error, level mismatch, {item_info=!r}, {table_row=!r}"
        )
    if item_info.table_path != table_row.path:
        raise exceptions.ReconcilliationError(
            f"internal error, table path mismatch, {item_info=!r}, {table_row=!r}"
        )


def _local_and_server_dir_local_group_server(
    path_info: types_.PathInfo, table_row: types_.TableRow
) -> tuple[types_.UpdateAction | types_.NoopAction, ...]:
    """Handle the case where the item is a directory locally and a grouping on the server.

    Args:
        path_info: Information about the local documentation file.
        table_row: A row from the navigation table.

    Returns:
        The action to execute against the server.

    """
    if table_row.navlink.title == path_info.navlink_title:
        return (
            types_.NoopGroupAction(
                level=path_info.level, path=path_info.table_path, navlink=table_row.navlink
            ),
        )
    return (
        types_.UpdateGroupAction(
            level=path_info.level,
            path=path_info.table_path,
            navlink_change=types_.NavlinkChange(
                old=table_row.navlink,
                new=types_.Navlink(
                    title=path_info.navlink_title, link=table_row.navlink.link, hidden=False
                ),
            ),
        ),
    )


def _local_and_server_external_ref_local_external_ref_server(
    item_info: types_.IndexContentsListItem, table_row: types_.TableRow
) -> tuple[types_.UpdateAction | types_.NoopAction, ...]:
    """Handle the case where the item is an external reference locally and on the server.

    Args:
        item_info: Information about the local contents item.
        table_row: A row from the navigation table.

    Returns:
        The action to execute against the server.

    """
    if (
        table_row.navlink.title == item_info.reference_title
        and table_row.navlink.link == item_info.reference_value
    ):
        return (
            types_.NoopExternalRefAction(
                level=item_info.hierarchy, path=item_info.table_path, navlink=table_row.navlink
            ),
        )
    return (
        types_.UpdateExternalRefAction(
            level=item_info.hierarchy,
            path=item_info.table_path,
            navlink_change=types_.NavlinkChange(
                old=table_row.navlink,
                new=types_.Navlink(
                    title=item_info.reference_title,
                    link=item_info.reference_value,
                    hidden=item_info.hidden,
                ),
            ),
        ),
    )


def _local_and_server_dir_local_page_server(
    path_info: types_.PathInfo, table_row: types_.TableRow, clients: Clients
) -> tuple[types_.CreateAction | types_.DeleteAction, ...]:
    """Handle the case where the item is a group locally and a file on the server.

    Args:
        path_info: Information about the local documentation directory.
        table_row: A row from the navigation table.
        clients: The clients to interact with things like discourse and the repository.

    Returns:
        The actions to execute against the server.

    Raises:
        ReconcilliationError:
            - If certain edge cases occur that are not expected, such as table_row.navlink.link for
              a page on the server.
    """
    # This is an edge case that can't actually occur because table_row.is_group is based on
    # whether the navlink link is None so this case would have been caught in the local
    # directory and server group case, here for defensive programming if definition of is_group
    # is buggy or changed
    if table_row.navlink.link is None:  # pragma: no cover
        raise exceptions.ReconcilliationError(
            f"internal error, expecting link on table row, {path_info=!r}, {table_row=!r}"
        )
    return (
        types_.DeletePageAction(
            level=path_info.level,
            path=path_info.table_path,
            navlink=table_row.navlink,
            content=clients.discourse.retrieve_topic(url=table_row.navlink.link),
        ),
        types_.CreateGroupAction(
            level=path_info.level,
            path=path_info.table_path,
            navlink_title=path_info.navlink_title,
            navlink_hidden=path_info.navlink_hidden,
        ),
    )


def _local_and_server_external_ref_local_page_server(
    item_info: types_.IndexContentsListItem, table_row: types_.TableRow, clients: Clients
) -> tuple[types_.CreateAction | types_.DeleteAction, ...]:
    """Handle the case where the item is an external reference locally and a page on the server.

    Args:
        item_info: Information about the local external reference.
        table_row: A row from the navigation table.
        clients: The clients to interact with things like discourse and the repository.

    Returns:
        The actions to execute against the server.

    Raises:
        ReconcilliationError:
            - If certain edge cases occur that are not expected, such as table_row.navlink.link for
              a page on the server.
    """
    # This is an edge case that can't actually occur because table_row.is_group is based on
    # whether the navlink link is None so this case would have been caught in the local
    # directory and server group case, here for defensive programming if definition of is_group
    # is buggy or changed
    if table_row.navlink.link is None:  # pragma: no cover
        raise exceptions.ReconcilliationError(
            f"internal error, expecting link on table row, {item_info=!r}, {table_row=!r}"
        )
    return (
        types_.DeletePageAction(
            level=item_info.hierarchy,
            path=item_info.table_path,
            navlink=table_row.navlink,
            content=clients.discourse.retrieve_topic(url=table_row.navlink.link),
        ),
        types_.CreateExternalRefAction(
            level=item_info.hierarchy,
            path=item_info.table_path,
            navlink_title=item_info.reference_title,
            navlink_value=item_info.reference_value,
            navlink_hidden=item_info.hidden,
        ),
    )


def _is_same_content(action: types_.AnyAction) -> bool:
    """Check whether the action would result in a Noop action.

    Args:
        action: action representing interaction with Discourse

    Returns:
        Boolean true if the contents match, false otherwise
    """
    if isinstance(
        action, (types_.NoopPageAction, types_.NoopGroupAction, types_.NoopExternalRefAction)
    ):
        return True
    return False


def is_same_content(index: types_.Index, actions: typing.Iterable[types_.AnyAction]) -> bool:
    """Check if the content on Discourse and Github matches.

    Args:
        index: Index object representing local and server content for the index file
        actions: List of actions representing what the reconcile action would do over all topics

    Returns:
        Boolean true if the contents match, false otherwise
    """
    if (not index.local) or (not index.server):
        return False

    return all(_is_same_content(action) for action in actions) and (
        index.local.content == index_module.contents_from_page(index.server.content)
    )


def _local_and_server_file_local_page_server(
    path_info: types_.PathInfo,
    table_row: types_.TableRow,
    clients: Clients,
    base_path: Path,
) -> tuple[
    types_.UpdateAction | types_.NoopAction | types_.CreateAction | types_.DeleteAction, ...
]:
    """Handle the case where the item is a file locally and a page on the server.

    Args:
        path_info: Information about the local documentation file.
        table_row: A row from the navigation table.
        clients: The clients to interact with things like discourse and the repository.
        base_path: The base path of the repository.

    Returns:
        The action to execute against the server.

    Raises:
        ReconcilliationError:
            - If there was a problem retrieving content from GitHub.
            - If the expected tag does not exist on the server.
    """
    local_content = path_info.local_path.read_text(encoding="utf-8").strip()
    server_content = _get_server_content(table_row=table_row, discourse=clients.discourse)

    if (
        server_content == local_content
        and table_row.navlink.title == path_info.navlink_title
        and table_row.navlink.hidden == path_info.navlink_hidden
    ):
        return (
            types_.NoopPageAction(
                level=path_info.level,
                path=path_info.table_path,
                navlink=table_row.navlink,
                content=local_content,
            ),
        )

    try:
        path = str(path_info.local_path.relative_to(base_path))
        base_content = clients.repository.get_file_content_from_tag(
            path=path, tag_name=DOCUMENTATION_TAG
        ).strip()
    except exceptions.RepositoryFileNotFoundError:
        base_content = None
    except exceptions.RepositoryTagNotFoundError as exc:
        raise exceptions.ReconcilliationError(
            f"Tag {DOCUMENTATION_TAG} not defined on the repository, please tag the "
            "commit with the content matching discourse with the tag "
            f"{DOCUMENTATION_TAG!r}"
        ) from exc
    except exceptions.RepositoryClientError as exc:
        raise exceptions.ReconcilliationError(
            f"Unable to retrieve content for path from tag, {path}, "
            f"tag_name={DOCUMENTATION_TAG}"
        ) from exc
    return (
        types_.UpdatePageAction(
            level=path_info.level,
            path=path_info.table_path,
            navlink_change=types_.NavlinkChange(
                old=table_row.navlink,
                new=types_.Navlink(
                    title=path_info.navlink_title,
                    link=table_row.navlink.link,
                    hidden=path_info.navlink_hidden,
                ),
            ),
            content_change=types_.ContentChange(
                base=base_content, server=server_content, local=local_content
            ),
        ),
    )


def _local_and_server_dir_local(
    path_info: types_.PathInfo, table_row: types_.TableRow, clients: Clients
) -> tuple[
    types_.UpdateAction | types_.NoopAction | types_.CreateAction | types_.DeleteAction, ...
]:
    """Handle the case where the item is a directory locally.

    Args:
        path_info: Information about the local documentation directory.
        table_row: A row from the navigation table.
        clients: The clients to interact with things like discourse and the repository.

    Returns:
        The action to execute against the server.

    """
    # Group on the server
    if table_row.is_group:
        return _local_and_server_dir_local_group_server(path_info=path_info, table_row=table_row)

    # External link on the server
    if table_row.is_external(server_hostname=clients.discourse.host):
        return (
            types_.CreateGroupAction(
                level=path_info.level,
                path=path_info.table_path,
                navlink_title=path_info.navlink_title,
                navlink_hidden=path_info.navlink_hidden,
            ),
        )

    # Page on the server
    return _local_and_server_dir_local_page_server(
        path_info=path_info, table_row=table_row, clients=clients
    )


def _local_and_server_file_local(
    path_info: types_.PathInfo, table_row: types_.TableRow, clients: Clients, base_path: Path
) -> tuple[
    types_.UpdateAction | types_.NoopAction | types_.CreateAction | types_.DeleteAction, ...
]:
    """Handle the case where the item is a file locally.

    Args:
        path_info: Information about the local documentation file.
        table_row: A row from the navigation table.
        clients: The clients to interact with things like discourse and the repository.
        base_path: The base path of the repository.

    Returns:
        The action to execute against the server.

    """
    # Is a file locally and a grouping or external ref on the server, only need to create the
    # page since the entry is automatically removed from the navigation table
    if table_row.is_group or table_row.is_external(server_hostname=clients.discourse.host):
        return (
            types_.CreatePageAction(
                level=path_info.level,
                path=path_info.table_path,
                navlink_title=path_info.navlink_title,
                content=path_info.local_path.read_text(),
                navlink_hidden=path_info.navlink_hidden,
            ),
        )

    # Is a file locally and page on the server
    return _local_and_server_file_local_page_server(
        path_info=path_info,
        table_row=table_row,
        clients=clients,
        base_path=base_path,
    )


def _local_and_server_external_ref_local(
    item_info: types_.IndexContentsListItem, table_row: types_.TableRow, clients: Clients
) -> tuple[
    types_.UpdateAction | types_.NoopAction | types_.CreateAction | types_.DeleteAction, ...
]:
    """Handle the case where the item is an external reference locally.

    Args:
        item_info: Information about the contents index entry.
        table_row: A row from the navigation table.
        clients: The clients to interact with things like discourse and the repository.

    Returns:
        The action to execute against the server.

    """
    # Group on the server
    if table_row.is_group:
        return (
            types_.CreateExternalRefAction(
                level=item_info.hierarchy,
                path=item_info.table_path,
                navlink_title=item_info.reference_title,
                navlink_value=item_info.reference_value,
                navlink_hidden=item_info.hidden,
            ),
        )

    # External link on the server
    if table_row.is_external(server_hostname=clients.discourse.host):
        return _local_and_server_external_ref_local_external_ref_server(
            item_info=item_info, table_row=table_row
        )

    # Page on the server
    return _local_and_server_external_ref_local_page_server(
        item_info=item_info, table_row=table_row, clients=clients
    )


def _local_and_server(
    item_info: types_.PathInfo | types_.IndexContentsListItem,
    table_row: types_.TableRow,
    clients: Clients,
    base_path: Path,
) -> tuple[
    types_.UpdateAction | types_.NoopAction | types_.CreateAction | types_.DeleteAction, ...
]:
    """Compare the local and server content and return an appropriate action.

    Args:
        item_info: Information about the local documentation file.
        table_row: A row from the navigation table.
        clients: The clients to interact with things like discourse and the repository.
        base_path: The base path of the repository.

    Returns:
        The action to execute against the server.

    Raises:
        ReconcilliationError: For any action that is not yet supported.

    """
    _local_and_server_validation(item_info=item_info, table_row=table_row)

    # Is a directory locally
    if isinstance(item_info, types_.PathInfo) and item_info.local_path.is_dir():
        return _local_and_server_dir_local(
            path_info=item_info, table_row=table_row, clients=clients
        )

    # Is a file locally
    if isinstance(item_info, types_.PathInfo) and item_info.local_path.is_file():
        return _local_and_server_file_local(
            path_info=item_info, table_row=table_row, clients=clients, base_path=base_path
        )

    # Is an external link locally
    if isinstance(item_info, types_.IndexContentsListItem):
        return _local_and_server_external_ref_local(
            item_info=item_info, table_row=table_row, clients=clients
        )

    # This should never be reached since items can only be a directory, file or external link
    raise exceptions.ReconcilliationError(  # pragma: no cover
        f"internal error, handling for item has not been implemented, {item_info=!r}, "
        f"{table_row=!r}"
    )


def _server_only(table_row: types_.TableRow, discourse: Discourse) -> types_.DeleteAction:
    """Return a delete action based on a navigation table entry.

    Args:
        table_row: A row from the navigation table.
        discourse: A client to the documentation server.

    Returns:
        A page delete action.

    Raises:
        ReconcilliationError: if the link for a page is None.
        ServerError: Retrieving the page contents from the server failed.
    """
    # Group case
    if table_row.is_group:
        return types_.DeleteGroupAction(
            level=table_row.level, path=table_row.path, navlink=table_row.navlink
        )
    # External link case
    if table_row.is_external(server_hostname=discourse.host):
        return types_.DeleteExternalRefAction(
            level=table_row.level, path=table_row.path, navlink=table_row.navlink
        )

    # This is an edge case that can't actually occur because table_row.is_group is based on
    # whether the navlink link is None so this case would have been caught in the group case
    if table_row.navlink.link is None:  # pragma: no cover
        raise exceptions.ReconcilliationError(
            f"internal error, expecting link on table row, {table_row=!r}"
        )
    try:
        content = discourse.retrieve_topic(url=table_row.navlink.link)
    except exceptions.DiscourseError as exc:
        raise exceptions.ServerError(
            f"failed to retrieve contents of page, url={table_row.navlink.link}"
        ) from exc
    return types_.DeletePageAction(
        level=table_row.level, path=table_row.path, navlink=table_row.navlink, content=content
    )


def _calculate_action(
    item_info: types_.PathInfo | types_.IndexContentsListItem | None,
    table_row: types_.TableRow | None,
    clients: Clients,
    base_path: Path,
) -> tuple[types_.AnyAction, ...]:
    """Calculate the required action for a page.

    Args:
        item_info: Information about the local documentation file.
        table_row: A row from the navigation table.
        clients: The clients to interact with things like discourse and the repository.
        base_path: The base path of the repository.

    Returns:
        The action to take for the page.

    Raises:
        ReconcilliationError: if both item_info and table_row are None.
    """
    if item_info is table_row is None:
        raise exceptions.ReconcilliationError(
            "internal error, both path info and table row are None"
        )
    if item_info is not None and table_row is None:
        return (_local_only(item_info=item_info),)
    if item_info is None and table_row is not None:
        return (_server_only(table_row=table_row, discourse=clients.discourse),)
    if item_info is not None and table_row is not None:
        return _local_and_server(
            item_info=item_info, table_row=table_row, clients=clients, base_path=base_path
        )

    # Something weird has happened since all cases should already be covered
    raise exceptions.ReconcilliationError("internal error")  # pragma: no cover


def run(
    sorted_path_infos: typing.Iterable[types_.PathInfo | types_.IndexContentsListItem],
    table_rows: typing.Iterable[types_.TableRow],
    clients: Clients,
    base_path: Path,
) -> typing.Iterator[types_.AnyAction]:
    """Reconcile differences between the docs directory and documentation server.

    Preserves the order of path_infos although does not for items only in table_rows.

    This function needs to match files and directories locally to items on the navigation table on
    the server knowing that there may be cases that are not matched. The navigation table relies on
    the order that items are displayed to figure out the hierarchy/ page grouping (this is not a
    design choice of this action but how the documentation is interpreted by charmhub). Assume the
    `path_infos` have been sorted to ensure that the hierarchy will be calculated correctly by the
    server when the new navigation table is generated.

    Items only in table_rows won't have their order preserved. Those items are the items that are
    only on the server, i.e., those keys will just result in delete actions which have no effect on
    the navigation table that is generated and hence ordering for them doesn't matter.

    Args:
        base_path: The base path of the repository.
        sorted_path_infos: Information about the local documentation files.
        table_rows: Rows from the navigation table.
        clients: The clients to interact with things like discourse and the repository.

    Returns:
        The actions required to reconcile differences between the documentation server and local
        files.
    """
    path_info_lookup: types_.ItemInfoLookup = {
        path_info.table_path: path_info for path_info in sorted_path_infos
    }
    table_row_lookup: types_.TableRowLookup = {
        table_row.path: table_row for table_row in table_rows
    }

    sorted_path_info_keys = path_info_lookup.keys()
    sorted_remaining_table_row_keys = sorted(table_row_lookup.keys() - sorted_path_info_keys)
    keys = itertools.chain(sorted_path_info_keys, sorted_remaining_table_row_keys)
    return itertools.chain.from_iterable(
        _calculate_action(path_info_lookup.get(key), table_row_lookup.get(key), clients, base_path)
        for key in keys
    )


def index_page(
    index: types_.Index,
    table_rows: typing.Iterable[types_.TableRow],
    discourse: Discourse,
) -> types_.AnyIndexAction:
    """Reconcile differences for the index page.

    Args:
        index: Information about the index on the server and locally.
        table_rows: The current navigation table rows based on local files.
        discourse: A client to the documentation server.

    Returns:
        The action to take for the index page.
    """
    table_contents = "\n".join(table_row.to_markdown(discourse.host) for table_row in table_rows)
<<<<<<< HEAD
=======
    # Strip any whitespace around file contents to avoid buildup of whitespace
>>>>>>> d49ebe76
    local_content = (
        f"{index_module.get_content_for_server(index.local).strip()}\n{NAVIGATION_TABLE_START}\n"
        f"{table_contents}\n".strip()
    )

    if index.server is None:
        return types_.CreateIndexAction(content=local_content, title=index.local.title)

    server_content = index.server.content.strip()
    if local_content != server_content:
        return types_.UpdateIndexAction(
            content_change=types_.IndexContentChange(old=server_content, new=local_content),
            url=index.server.url,
        )
    return types_.NoopIndexAction(content=local_content, url=index.server.url)<|MERGE_RESOLUTION|>--- conflicted
+++ resolved
@@ -678,10 +678,7 @@
         The action to take for the index page.
     """
     table_contents = "\n".join(table_row.to_markdown(discourse.host) for table_row in table_rows)
-<<<<<<< HEAD
-=======
     # Strip any whitespace around file contents to avoid buildup of whitespace
->>>>>>> d49ebe76
     local_content = (
         f"{index_module.get_content_for_server(index.local).strip()}\n{NAVIGATION_TABLE_START}\n"
         f"{table_contents}\n".strip()
