# Copyright 2022 Canonical Ltd.
# See LICENSE file for licensing details.

"""Module for taking the required actions to match the server state with the local state."""

import logging
import typing

from . import exceptions, reconcile, types_
from .discourse import Discourse

DRAFT_NAVLINK_LINK = "<not created due to draft mode>"
FAIL_NAVLINK_LINK = "<not created due to error>"
DRAFT_MODE_REASON = "draft mode"
NOT_DELETE_REASON = "delete_topics is false"


def _absolute_url(url: types_.Url | None, discourse: Discourse) -> types_.Url | None:
    """Get the absolute URL.

    Args:
        url The url to convert.
        discourse: A client to the documentation server.

    Returns:
        The converted url or None if the url is None.
    """
    return discourse.absolute_url(url=url) if url is not None else None


def _create(
    action: types_.CreateAction, discourse: Discourse, draft_mode: bool, name: str
) -> types_.ActionReport:
    """Execute a create action.

    Args:
        action: The create action details.
        discourse: A client to the documentation server.
        draft_mode: If enabled, only log the action that would be taken.
        name: The charm name to prefix to the created pages title.

    Returns:
        A report on the outcome of executing the action.
    """
    logging.info("draft mode: %s, action: %s", draft_mode, action)

    if action.content is None:
        url = None
        result = types_.ActionResult.SKIP if draft_mode else types_.ActionResult.SUCCESS
        reason = DRAFT_MODE_REASON if draft_mode else None
    elif draft_mode:
        url = DRAFT_NAVLINK_LINK
        result = types_.ActionResult.SKIP
        reason = DRAFT_MODE_REASON
    else:
        try:
            url = discourse.create_topic(
                title=f"{name} docs: {action.navlink_title}", content=action.content
            )
            result = types_.ActionResult.SUCCESS
            reason = None
        except exceptions.DiscourseError as exc:
            url = FAIL_NAVLINK_LINK
            result = types_.ActionResult.FAIL
            reason = str(exc)

    table_row = types_.TableRow(
        level=action.level,
        path=action.path,
        navlink=types_.Navlink(title=action.navlink_title, link=url),
    )
    return types_.ActionReport(table_row=table_row, url=url, result=result, reason=reason)


def _noop(action: types_.NoopAction, discourse: Discourse) -> types_.ActionReport:
    """Execute a noop action.

    Args:
        action: The noop action details.
        discourse: A client to the documentation server.

    Returns:
        A report on the outcome of executing the action.
    """
    logging.info("action: %s", action)

    table_row = types_.TableRow(level=action.level, path=action.path, navlink=action.navlink)
    return types_.ActionReport(
        table_row=table_row,
        url=_absolute_url(table_row.navlink.link, discourse=discourse),
        result=types_.ActionResult.SUCCESS,
        reason=None,
    )


def _update(
    action: types_.UpdateAction, discourse: Discourse, draft_mode: bool
) -> types_.ActionReport:
    """Execute an update action.

    Args:
        action: The update action details.
        discourse: A client to the documentation server.
        draft_mode: If enabled, only log the action that would be taken.

    Returns:
        A report on the outcome of executing the action.

    Raises:
        ActionError: if the content change or new content for a page is None.
    """
    logging.info("draft mode: %s, action: %s", draft_mode, action)

    # Check that action is valid
    if action.navlink_change.new.link is not None and action.content_change is None:
        raise exceptions.ActionError(
            f"internal error, content change for page is None, {action=!r}"
        )
    if (
        action.navlink_change.new.link is not None
        and action.content_change is not None
        and action.content_change.new is None
    ):
        raise exceptions.ActionError(f"internal error, new content for page is None, {action=!r}")

    if (
        not draft_mode
        and action.navlink_change.new.link is not None
        and action.content_change is not None
        and action.content_change.new is not None
        and action.content_change.new != action.content_change.old
    ):
        try:
            discourse.update_topic(
                url=action.navlink_change.new.link, content=action.content_change.new
            )
            result = types_.ActionResult.SUCCESS
            reason = None
        except exceptions.DiscourseError as exc:
            result = types_.ActionResult.FAIL
            reason = str(exc)
    else:
        result = types_.ActionResult.SKIP if draft_mode else types_.ActionResult.SUCCESS
        reason = DRAFT_MODE_REASON if draft_mode else None

    url = _absolute_url(action.navlink_change.new.link, discourse=discourse)
    table_row = types_.TableRow(
        level=action.level, path=action.path, navlink=action.navlink_change.new
    )
    return types_.ActionReport(table_row=table_row, url=url, result=result, reason=reason)


def _delete(
    action: types_.DeleteAction, discourse: Discourse, draft_mode: bool, delete_pages: bool
) -> types_.ActionReport:
    """Execute a delete action.

    Args:
        action: The delete action details.
        discourse: A client to the documentation server.
        draft_mode: If enabled, only log the action that would be taken.
        delete_pages: Whether to delete pages that are no longer needed.

    Returns:
        A report on the outcome of executing the action.

    Raises:
        ActionError: If the link for a page to delete is None.
    """
    logging.info("draft mode: %s, delete pages: %s, action: %s", draft_mode, delete_pages, action)

    url = _absolute_url(action.navlink.link, discourse=discourse)
    is_group = action.navlink.link is None
    if draft_mode:
        return types_.ActionReport(
            table_row=None, url=url, result=types_.ActionResult.SKIP, reason=DRAFT_MODE_REASON
        )
    if not delete_pages and not is_group:
        return types_.ActionReport(
            table_row=None, url=url, result=types_.ActionResult.SKIP, reason=NOT_DELETE_REASON
        )
    if is_group:
        return types_.ActionReport(
            table_row=None, url=url, result=types_.ActionResult.SUCCESS, reason=None
        )

    try:
        # Edge case that should not be possible, here for defensive programming
        if action.navlink.link is None:  # pragma: no cover
            raise exceptions.ActionError(
                f"internal error, url None for page to delete, {action=!r}"
            )

        discourse.delete_topic(url=action.navlink.link)
        return types_.ActionReport(
            table_row=None, url=url, result=types_.ActionResult.SUCCESS, reason=None
        )
    except exceptions.DiscourseError as exc:
        return types_.ActionReport(
            table_row=None, url=url, result=types_.ActionResult.FAIL, reason=str(exc)
        )


def _run_one(
    action: types_.AnyAction,
    discourse: Discourse,
    name: str,
    draft_mode: bool,
    delete_pages: bool,
) -> types_.ActionReport:
    """Take the actions against the server.

    Args:
        actions: The actions to take.
        discourse: A client to the documentation server.
        name: The charm name to prefix to the created pages title.
        draft_mode: If enabled, only log the action that would be taken.
        delete_pages: Whether to delete pages that are no longer needed.

    Returns:
        A report on the outcome of executing the action.

    Raises:
        ActionError: if an action that is not handled is passed to the function.
    """
<<<<<<< HEAD
    # Ruff seems to think this is invalid syntax but the syntax is fine
    match action.action:  # noqa: E999
        case types_.Action.CREATE:
            # To help mypy (same for the rest of the asserts), it is ok if the assert does not run
            assert isinstance(action, types_.CreateAction)  # nosec
            report = _create(action=action, discourse=discourse, draft_mode=draft_mode, name=name)
        case types_.Action.NOOP:
            assert isinstance(action, types_.NoopAction)  # nosec
            report = _noop(action=action, discourse=discourse)
        case types_.Action.UPDATE:
            assert isinstance(action, types_.UpdateAction)  # nosec
            report = _update(action=action, discourse=discourse, draft_mode=draft_mode)
        case types_.Action.DELETE:
=======
    match action.type_:
        case types_.ActionType.CREATE:
            # To help mypy (same for the rest of the asserts), it is ok if the assert does not run
            assert isinstance(action, types_.CreateAction)  # nosec
            return _create(action=action, discourse=discourse, draft_mode=draft_mode)
        case types_.ActionType.NOOP:
            assert isinstance(action, types_.NoopAction)  # nosec
            return _noop(action=action)
        case types_.ActionType.UPDATE:
            assert isinstance(action, types_.UpdateAction)  # nosec
            return _update(action=action, discourse=discourse, draft_mode=draft_mode)
        case types_.ActionType.DELETE:
>>>>>>> 23e4be90
            assert isinstance(action, types_.DeleteAction)  # nosec
            report = _delete(
                action=action,
                discourse=discourse,
                draft_mode=draft_mode,
                delete_pages=delete_pages,
            )
        # Edge case that should not be possible
        case _:  # pragma: no cover
            raise exceptions.ActionError(
                f"internal error, no implementation for action, {action=!r}"
            )

    logging.info("report: %s", report)
    return report


def _run_index(
    action: types_.AnyIndexAction, discourse: Discourse, draft_mode: bool
) -> types_.ActionReport:
    """Take the index action against the server.

    Args:
        action: The actions to take.
        discourse: A client to the documentation server.
        draft_mode: If enabled, only log the action that would be taken.

    Returns:
        A report on the outcome of executing the action.

    Raises:
        ActionError: if an action that is not handled is passed to the function.
    """
    logging.info("draft mode: %s, action: %s", draft_mode, action)

    if draft_mode:
        report = types_.ActionReport(
            table_row=None,
            url=DRAFT_NAVLINK_LINK if action.action == types_.Action.CREATE else action.url,
            result=types_.ActionResult.SKIP,
            reason=DRAFT_MODE_REASON,
        )
        logging.info("report: %s", report)
        return report

    match action.type_:
        case types_.ActionType.CREATE:
            try:
                # To help mypy (same for the rest of the asserts), it is ok if the assert does not
                # run
                assert isinstance(action, types_.CreateIndexAction)  # nosec
                url = discourse.create_topic(title=action.title, content=action.content)
                report = types_.ActionReport(
                    table_row=None, url=url, result=types_.ActionResult.SUCCESS, reason=None
                )
            except exceptions.DiscourseError as exc:
                report = types_.ActionReport(
                    table_row=None,
                    url=FAIL_NAVLINK_LINK,
                    result=types_.ActionResult.FAIL,
                    reason=str(exc),
                )
        case types_.ActionType.NOOP:
            assert isinstance(action, types_.NoopIndexAction)  # nosec
<<<<<<< HEAD
            report = types_.ActionReport(
                table_row=None, url=action.url, result=types_.ActionResult.SUCCESS, reason=None
            )
        case types_.Action.UPDATE:
=======
            url = action.url
        case types_.ActionType.UPDATE:
>>>>>>> 23e4be90
            try:
                assert isinstance(action, types_.UpdateIndexAction)  # nosec
                discourse.update_topic(url=action.url, content=action.content_change.new)
                report = types_.ActionReport(
                    table_row=None, url=action.url, result=types_.ActionResult.SUCCESS, reason=None
                )
            except exceptions.DiscourseError as exc:
                assert isinstance(action, types_.UpdateIndexAction)  # nosec
                report = types_.ActionReport(
                    table_row=None,
                    url=action.url,
                    result=types_.ActionResult.FAIL,
                    reason=str(exc),
                )
        # Edge case that should not be possible
        case _:  # pragma: no cover
            raise exceptions.ActionError(
                f"internal error, no implementation for action, {action=!r}"
            )

    logging.info("report: %s", report)
    return report


def run_all(
    actions: typing.Iterable[types_.AnyAction],
    index: types_.Index,
    discourse: Discourse,
    draft_mode: bool,
    delete_pages: bool,
) -> list[types_.ActionReport]:
    """Take the actions against the server.

    Args:
        actions: The actions to take.
        index: Information about the index.
        discourse: A client to the documentation server.
        draft_mode: If enabled, only log the action that would be taken.
        delete_pages: Whether to delete pages that are no longer needed.

    Returns:
        The reports of taking all the requested action and the index action report.
    """
    action_reports = [
        _run_one(
            action=action,
            discourse=discourse,
            name=index.name,
            draft_mode=draft_mode,
            delete_pages=delete_pages,
        )
        for action in actions
    ]
    table_rows = (report.table_row for report in action_reports if report.table_row is not None)
    index_action = reconcile.index_page(index=index, table_rows=table_rows)
    index_action_report = _run_index(
        action=index_action, discourse=discourse, draft_mode=draft_mode
    )
    action_reports.append(index_action_report)
    return action_reports<|MERGE_RESOLUTION|>--- conflicted
+++ resolved
@@ -223,34 +223,19 @@
     Raises:
         ActionError: if an action that is not handled is passed to the function.
     """
-<<<<<<< HEAD
     # Ruff seems to think this is invalid syntax but the syntax is fine
-    match action.action:  # noqa: E999
-        case types_.Action.CREATE:
+    match action.type_:  # noqa: E999
+        case types_.ActionType.CREATE:
             # To help mypy (same for the rest of the asserts), it is ok if the assert does not run
             assert isinstance(action, types_.CreateAction)  # nosec
             report = _create(action=action, discourse=discourse, draft_mode=draft_mode, name=name)
-        case types_.Action.NOOP:
+        case types_.ActionType.NOOP:
             assert isinstance(action, types_.NoopAction)  # nosec
             report = _noop(action=action, discourse=discourse)
-        case types_.Action.UPDATE:
+        case types_.ActionType.UPDATE:
             assert isinstance(action, types_.UpdateAction)  # nosec
             report = _update(action=action, discourse=discourse, draft_mode=draft_mode)
-        case types_.Action.DELETE:
-=======
-    match action.type_:
-        case types_.ActionType.CREATE:
-            # To help mypy (same for the rest of the asserts), it is ok if the assert does not run
-            assert isinstance(action, types_.CreateAction)  # nosec
-            return _create(action=action, discourse=discourse, draft_mode=draft_mode)
-        case types_.ActionType.NOOP:
-            assert isinstance(action, types_.NoopAction)  # nosec
-            return _noop(action=action)
-        case types_.ActionType.UPDATE:
-            assert isinstance(action, types_.UpdateAction)  # nosec
-            return _update(action=action, discourse=discourse, draft_mode=draft_mode)
         case types_.ActionType.DELETE:
->>>>>>> 23e4be90
             assert isinstance(action, types_.DeleteAction)  # nosec
             report = _delete(
                 action=action,
@@ -289,7 +274,7 @@
     if draft_mode:
         report = types_.ActionReport(
             table_row=None,
-            url=DRAFT_NAVLINK_LINK if action.action == types_.Action.CREATE else action.url,
+            url=DRAFT_NAVLINK_LINK if action.type_ == types_.ActionType.CREATE else action.url,
             result=types_.ActionResult.SKIP,
             reason=DRAFT_MODE_REASON,
         )
@@ -315,15 +300,10 @@
                 )
         case types_.ActionType.NOOP:
             assert isinstance(action, types_.NoopIndexAction)  # nosec
-<<<<<<< HEAD
             report = types_.ActionReport(
                 table_row=None, url=action.url, result=types_.ActionResult.SUCCESS, reason=None
             )
-        case types_.Action.UPDATE:
-=======
-            url = action.url
         case types_.ActionType.UPDATE:
->>>>>>> 23e4be90
             try:
                 assert isinstance(action, types_.UpdateIndexAction)  # nosec
                 discourse.update_topic(url=action.url, content=action.content_change.new)
