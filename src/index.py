# Copyright 2023 Canonical Ltd.
# See LICENSE file for licensing details.

"""Execute the uploading of documentation."""

import itertools
import re
import typing
<<<<<<< HEAD
=======
from collections.abc import Iterable
from enum import Enum, auto
>>>>>>> ca8aaa76
from pathlib import Path

from more_itertools import peekable

from .constants import (
    DOC_FILE_EXTENSION,
    DOCUMENTATION_FOLDER_NAME,
    DOCUMENTATION_INDEX_FILENAME,
    NAVIGATION_TABLE_START,
)
from .discourse import Discourse
from .exceptions import DiscourseError, InputError, ServerError
from .types_ import Index, IndexContentsListItem, IndexFile, Metadata, Page

CONTENTS_HEADER = "# contents"
CONTENTS_END_LINE_PREFIX = "#"

_WHITESPACE = "( *)"
<<<<<<< HEAD
_LEADER = r"((\d\.)|(\*)|(-))"
=======
_LEADER = r"((\d+\.)|([a-zA-Z]+\.)|(\*)|(-))"
>>>>>>> ca8aaa76
_REFERENCE_TITLE = r"\[(.*)\]"
_REFERENCE_VALUE = r"\((.*)\)"
_REFERENCE = rf"({_REFERENCE_TITLE}{_REFERENCE_VALUE})"
_ITEM = rf"^{_WHITESPACE}{_LEADER}\s*{_REFERENCE}\s*$"
_ITEM_PATTERN = re.compile(_ITEM)
<<<<<<< HEAD
_HIDDEN_ITEM = _ITEM.replace(r"^", r"^<!-- ").replace(r"$", r" -->$")
_HIDDEN_ITEM_PATTERN = re.compile(_HIDDEN_ITEM)
=======
>>>>>>> ca8aaa76


def _read_docs_index(base_path: Path) -> str | None:
    """Read the content of the index file.

    Args:
        base_path: The starting path to look for the index content.

    Returns:
        The content of the index file if it exists, otherwise return None.

    """
    if not (docs_directory := base_path / DOCUMENTATION_FOLDER_NAME).is_dir():
        return None
    if not (index_file := docs_directory / DOCUMENTATION_INDEX_FILENAME).is_file():
        return None

    return index_file.read_text()


def get(metadata: Metadata, base_path: Path, server_client: Discourse) -> Index:
    """Retrieve the local and server index information.

    Args:
        metadata: Information about the charm.
        base_path: The base path to look for the metadata file in.
        server_client: A client to the documentation server.

    Returns:
        The index page.

    Raises:
        ServerError: if interactions with the documentation server occurs.

    """
    if metadata.docs is not None:
        index_url = metadata.docs
        try:
            server_content = server_client.retrieve_topic(url=index_url)
        except DiscourseError as exc:
            raise ServerError("Index page retrieval failed") from exc
        server = Page(url=index_url, content=server_content)
    else:
        server = None

    name_value = metadata.name
    local_content = _read_docs_index(base_path=base_path)
    local = IndexFile(
        title=f"{name_value.replace('-', ' ').title()} Documentation Overview",
        content=local_content,
    )

    return Index(server=server, local=local, name=name_value)


def contents_from_page(page: str) -> str:
    """Get index file contents from server page.

    Args:
        page: Page contents from server.

    Returns:
        Index file contents.
    """
    contents = page.split(NAVIGATION_TABLE_START)
    return contents[0]


class _ParsedListItem(typing.NamedTuple):
    """Represents a parsed item in the contents table.

    Attrs:
        whitespace_count: The number of leading whitespace characters
        reference_title: The name of the reference
        reference_value: The link to the referenced item
        rank: The number of preceding elements in the list
<<<<<<< HEAD
        hidden: Whether the item should be displayed on the navigation table
=======
>>>>>>> ca8aaa76
    """

    whitespace_count: int
    reference_title: str
    reference_value: str
    rank: int
<<<<<<< HEAD
    hidden: bool
=======
>>>>>>> ca8aaa76


def _parse_item_from_line(line: str, rank: int) -> _ParsedListItem:
    """Parse an index list item from a contents line.

    Args:
        line: The contents line to parse.
        rank: The number of previous items.

    Returns:
        The parsed content item.

    Raises:
        InputError:
            - When an item is malformed.
            - When the first item has leading whitespace.
    """
    match = _ITEM_PATTERN.match(line)
<<<<<<< HEAD
    hidden = False
    if not (match := _ITEM_PATTERN.match(line)):
        match = _HIDDEN_ITEM_PATTERN.match(line)
        hidden = True
=======
>>>>>>> ca8aaa76

    if match is None:
        raise InputError(
            f"An item in the contents of the index file at {DOCUMENTATION_INDEX_FILENAME} is "
            f"invalid, {line=!r}, expecting regex: {_ITEM}"
        )

    whitespace_count = len(match.group(1))

    if whitespace_count != 0 and rank == 0:
        raise InputError(
            f"An item in the contents of the index file at {DOCUMENTATION_INDEX_FILENAME} is "
            f"invalid, {line=!r}, expecting the first line not to have any leading whitespace"
        )

<<<<<<< HEAD
    reference_title = match.group(7)
    reference_value = match.group(8)
=======
    reference_title = match.group(8)
    reference_value = match.group(9)
>>>>>>> ca8aaa76

    return _ParsedListItem(
        whitespace_count=whitespace_count,
        reference_title=reference_title,
        reference_value=reference_value,
        rank=rank,
<<<<<<< HEAD
        hidden=hidden,
    )


def _remove_contents(lines: typing.Iterable[str]) -> typing.Iterator[str]:
=======
    )


class _IndexSection(Enum):
    """The sections of the index file.

    Attrs:
        CONTENTS: The contents section.
        EX_CONTENTS: Everything except the contents section.
    """

    CONTENTS = auto()
    EX_CONTENTS = auto()


def _iter_index_lines(lines: typing.Iterable[str], section: _IndexSection) -> typing.Iterator[str]:
>>>>>>> ca8aaa76
    """Remove the contents section lines from the index contents.

    Args:
        lines: The lines of the index file.
<<<<<<< HEAD
=======
        section: The part of the index file to return lines for.
>>>>>>> ca8aaa76

    Yields:
        All lines except the lines of the contents section.
    """
    contents_encountered = False
<<<<<<< HEAD
    drop_lines = False
    for line in lines:
        if not contents_encountered and line.lower() == CONTENTS_HEADER:
            contents_encountered = True
            drop_lines = True
        elif line.startswith(CONTENTS_END_LINE_PREFIX):
            drop_lines = False
=======
    drop_lines = section == _IndexSection.CONTENTS
    for line in lines:
        if not contents_encountered and line.lower() == CONTENTS_HEADER:
            contents_encountered = True
            drop_lines = section == _IndexSection.EX_CONTENTS
        elif line.startswith(CONTENTS_END_LINE_PREFIX):
            drop_lines = section == _IndexSection.CONTENTS
>>>>>>> ca8aaa76

        if not drop_lines:
            yield line


def get_content_for_server(index_file: IndexFile) -> str:
    """Get the contents from the index file that should be passed to the server.

    Args:
        index_file: Information about the local index file.

    Returns:
        The contents of the index file that should be stored on the server.
    """
    if index_file.content is None:
        return ""

<<<<<<< HEAD
    return "\n".join(_remove_contents(index_file.content.splitlines()))
=======
    return "\n".join(
        _iter_index_lines(index_file.content.splitlines(), section=_IndexSection.EX_CONTENTS)
    )
>>>>>>> ca8aaa76


def _get_contents_parsed_items(index_file: IndexFile) -> typing.Iterator[_ParsedListItem]:
    """Get the items from the contents list of the index file.

    Args:
        index_file: The index file to read the contents from.

    Yields:
        All the items on the contents list in the index file.
    """
    if index_file.content is None:
        return

    # Get the lines of the contents section
<<<<<<< HEAD
    lines = index_file.content.splitlines()
    # Advance past the contents heading
    lines_from_contents = itertools.dropwhile(lambda line: line.lower() != CONTENTS_HEADER, lines)
    next(lines_from_contents, None)
    # Stop taking on the next heading
    contents_lines = itertools.takewhile(
        lambda line: not line.startswith(CONTENTS_END_LINE_PREFIX), lines_from_contents
    )
=======
    contents_lines = _iter_index_lines(
        index_file.content.splitlines(), section=_IndexSection.CONTENTS
    )
    # Skip header
    next(contents_lines, None)
>>>>>>> ca8aaa76
    yield from (
        _parse_item_from_line(line=line, rank=rank)
        for line, rank in zip(filter(None, contents_lines), itertools.count())
    )


def _check_contents_item(
<<<<<<< HEAD
    item: _ParsedListItem, whitespace_expectation: int, aggregate_dir: Path, docs_path: Path
) -> None:
    """Check item is valid.

    Args:
        item: The parsed item to check.
        aggregate_dir: The relative directory that all items must be within.
        whitespace_expectation: The expected number of whitespace characters for items.
=======
    item: _ParsedListItem, max_whitespace: int, aggregate_dir: Path, docs_path: Path
) -> None:
    """Check item is valid. All the items should be exactly within a directory.

    Args:
        item: The parsed item to check.
        max_whitespace: The expected number of whitespace characters for items.
        aggregate_dir: The relative directory that all items must be within.
>>>>>>> ca8aaa76
        docs_path: The base directory of all items.

    Raises:
        InputError:
            - An item has more whitespace than a previous item and it is not following a directory.
            - A nested item is not immediately within the path of its parent.
            - An item isn't a file nor directory.
    """
    # Check that the whitespace count matches the expectation
<<<<<<< HEAD
    if item.whitespace_count > whitespace_expectation:
        raise InputError(
            "An item has more whitespace and is not following a reference to a directory. "
            f"{item=!r}, expected whitespace count: {whitespace_expectation!r}"
=======
    if item.whitespace_count > max_whitespace:
        raise InputError(
            "An item has more whitespace and is not following a reference to a directory. "
            f"{item=!r}, expected whitespace count: {max_whitespace!r}"
>>>>>>> ca8aaa76
        )

    # Check that the next item is within the directory
    item_path = Path(item.reference_value)
    try:
        item_to_aggregate_path = item_path.relative_to(aggregate_dir)
    except ValueError as exc:
        raise InputError(
            "A nested item is a reference to a path that is not within the directory of its "
            f"parent. {item=!r}, expected parent path: {aggregate_dir!r}"
        ) from exc

    # Check that the item is directly within the current directory
    if len(item_to_aggregate_path.parents) != 1:
        raise InputError(
            "A nested item is a reference to a path that is not immediately within the "
            f"directory of its parent. {item=!r}, expected parent path: {aggregate_dir!r}"
        )

    # Check that if the item is a file, it has the correct extension
    if (item_path := docs_path / Path(item.reference_value)).is_file():
        if item_path.suffix.lower() != DOC_FILE_EXTENSION:
            raise InputError(
                "An item in the contents list is not of the expected file type. "
                f"{item=!r}, expected extension: {DOC_FILE_EXTENSION}"
            )


def _calculate_contents_hierarchy(
<<<<<<< HEAD
    parsed_items: "peekable[_ParsedListItem]",
    docs_path: Path,
    aggregate_dir: Path = Path(),
    hierarchy: int = 0,
    whitespace_expectation: int = 0,
=======
    parsed_items: Iterable[_ParsedListItem],
    docs_path: Path,
    aggregate_dir: Path = Path(),
    hierarchy: int = 0,
>>>>>>> ca8aaa76
) -> typing.Iterator[IndexContentsListItem]:
    """Calculate the hierarchy of the contents list items.

    Args:
        parsed_items: The parsed items from the contents list in the index file.
        docs_path: The base directory of all items.
        aggregate_dir: The relative directory that all items must be within.
        hierarchy: The hierarchy of the current directory.
<<<<<<< HEAD
        whitespace_expectation: The expected number of whitespace characters for items.
=======
>>>>>>> ca8aaa76

    Yields:
        The contents list items with the hierarchy.

    Raises:
        InputError:
            - An item has more whitespace than a previous item and it is not following a directory.
            - A nested item is not immediately within the path of its parent.
            - An item isn't a file nor directory.
    """
<<<<<<< HEAD
    while next_item := parsed_items.peek(default=None):
        # All items in the current directory have been processed
        if next_item.whitespace_count < whitespace_expectation:
            return

        _check_contents_item(
            item=next_item,
            whitespace_expectation=whitespace_expectation,
=======
    parents: list[_ParsedListItem] = []
    whitespace_expectation_per_level = {0: 0}
    parsed_items = iter(parsed_items)
    item = next(parsed_items, None)
    while item:
        # All items in the current directory have been processed
        if item.whitespace_count < whitespace_expectation_per_level[hierarchy]:
            hierarchy = hierarchy - 1
            parent = parents.pop()
            aggregate_dir = Path(parent.reference_value).parent

        _check_contents_item(
            item=item,
            max_whitespace=whitespace_expectation_per_level[hierarchy],
>>>>>>> ca8aaa76
            aggregate_dir=aggregate_dir,
            docs_path=docs_path,
        )

        # Advance the iterator
<<<<<<< HEAD
        item = next_item
        next(parsed_items, None)
        item_path = Path(item.reference_value)
        next_item = parsed_items.peek(default=None)

        # Process file
        if (docs_path / item_path).is_file():
=======
        item_path = Path(item.reference_value)
        next_item = next(parsed_items, None)

        if (docs_path / item_path).is_file() or (docs_path / item_path).is_dir():
>>>>>>> ca8aaa76
            yield IndexContentsListItem(
                hierarchy=hierarchy + 1,
                reference_title=item.reference_title,
                reference_value=item.reference_value,
                rank=item.rank,
            )
<<<<<<< HEAD
        # Process directory
        elif (docs_path / item_path).is_dir():
            yield IndexContentsListItem(
                hierarchy=hierarchy + 1,
                reference_title=item.reference_title,
                reference_value=item.reference_value,
                rank=item.rank,
            )
            if next_item is not None and next_item.whitespace_count > whitespace_expectation:
                yield from _calculate_contents_hierarchy(
                    parsed_items=parsed_items,
                    docs_path=docs_path,
                    aggregate_dir=item_path,
                    hierarchy=hierarchy + 1,
                    whitespace_expectation=next_item.whitespace_count,
                )
        else:
            raise InputError(f"An item is not a file or directory. {item=!r}")
=======
            # Process directory contents
            if (
                (docs_path / item_path).is_dir()
                and next_item is not None
                and next_item.whitespace_count > whitespace_expectation_per_level[hierarchy]
            ):
                hierarchy = hierarchy + 1
                aggregate_dir = item_path
                if hierarchy not in whitespace_expectation_per_level:
                    whitespace_expectation_per_level[hierarchy] = next_item.whitespace_count
                parents.append(item)
        else:
            raise InputError(f"An item is not a file or directory. {item=!r}")
        item = next_item
>>>>>>> ca8aaa76


def get_contents(index_file: IndexFile, docs_path: Path) -> typing.Iterator[IndexContentsListItem]:
    """Get the contents list items from the index file.

    Args:
        index_file: The index file to read the contents from.
        docs_path: The base directory of all items.

    Returns:
        Iterator with all items from the contents list.
    """
    parsed_items = _get_contents_parsed_items(index_file=index_file)
<<<<<<< HEAD
    return _calculate_contents_hierarchy(parsed_items=peekable(parsed_items), docs_path=docs_path)
=======
    return _calculate_contents_hierarchy(parsed_items=parsed_items, docs_path=docs_path)
>>>>>>> ca8aaa76
<|MERGE_RESOLUTION|>--- conflicted
+++ resolved
@@ -6,11 +6,8 @@
 import itertools
 import re
 import typing
-<<<<<<< HEAD
-=======
 from collections.abc import Iterable
 from enum import Enum, auto
->>>>>>> ca8aaa76
 from pathlib import Path
 
 from more_itertools import peekable
@@ -29,21 +26,14 @@
 CONTENTS_END_LINE_PREFIX = "#"
 
 _WHITESPACE = "( *)"
-<<<<<<< HEAD
-_LEADER = r"((\d\.)|(\*)|(-))"
-=======
 _LEADER = r"((\d+\.)|([a-zA-Z]+\.)|(\*)|(-))"
->>>>>>> ca8aaa76
 _REFERENCE_TITLE = r"\[(.*)\]"
 _REFERENCE_VALUE = r"\((.*)\)"
 _REFERENCE = rf"({_REFERENCE_TITLE}{_REFERENCE_VALUE})"
 _ITEM = rf"^{_WHITESPACE}{_LEADER}\s*{_REFERENCE}\s*$"
 _ITEM_PATTERN = re.compile(_ITEM)
-<<<<<<< HEAD
 _HIDDEN_ITEM = _ITEM.replace(r"^", r"^<!-- ").replace(r"$", r" -->$")
 _HIDDEN_ITEM_PATTERN = re.compile(_HIDDEN_ITEM)
-=======
->>>>>>> ca8aaa76
 
 
 def _read_docs_index(base_path: Path) -> str | None:
@@ -120,20 +110,14 @@
         reference_title: The name of the reference
         reference_value: The link to the referenced item
         rank: The number of preceding elements in the list
-<<<<<<< HEAD
         hidden: Whether the item should be displayed on the navigation table
-=======
->>>>>>> ca8aaa76
     """
 
     whitespace_count: int
     reference_title: str
     reference_value: str
     rank: int
-<<<<<<< HEAD
     hidden: bool
-=======
->>>>>>> ca8aaa76
 
 
 def _parse_item_from_line(line: str, rank: int) -> _ParsedListItem:
@@ -152,13 +136,10 @@
             - When the first item has leading whitespace.
     """
     match = _ITEM_PATTERN.match(line)
-<<<<<<< HEAD
     hidden = False
     if not (match := _ITEM_PATTERN.match(line)):
         match = _HIDDEN_ITEM_PATTERN.match(line)
         hidden = True
-=======
->>>>>>> ca8aaa76
 
     if match is None:
         raise InputError(
@@ -174,26 +155,15 @@
             f"invalid, {line=!r}, expecting the first line not to have any leading whitespace"
         )
 
-<<<<<<< HEAD
-    reference_title = match.group(7)
-    reference_value = match.group(8)
-=======
     reference_title = match.group(8)
     reference_value = match.group(9)
->>>>>>> ca8aaa76
 
     return _ParsedListItem(
         whitespace_count=whitespace_count,
         reference_title=reference_title,
         reference_value=reference_value,
         rank=rank,
-<<<<<<< HEAD
         hidden=hidden,
-    )
-
-
-def _remove_contents(lines: typing.Iterable[str]) -> typing.Iterator[str]:
-=======
     )
 
 
@@ -210,29 +180,16 @@
 
 
 def _iter_index_lines(lines: typing.Iterable[str], section: _IndexSection) -> typing.Iterator[str]:
->>>>>>> ca8aaa76
     """Remove the contents section lines from the index contents.
 
     Args:
         lines: The lines of the index file.
-<<<<<<< HEAD
-=======
         section: The part of the index file to return lines for.
->>>>>>> ca8aaa76
 
     Yields:
         All lines except the lines of the contents section.
     """
     contents_encountered = False
-<<<<<<< HEAD
-    drop_lines = False
-    for line in lines:
-        if not contents_encountered and line.lower() == CONTENTS_HEADER:
-            contents_encountered = True
-            drop_lines = True
-        elif line.startswith(CONTENTS_END_LINE_PREFIX):
-            drop_lines = False
-=======
     drop_lines = section == _IndexSection.CONTENTS
     for line in lines:
         if not contents_encountered and line.lower() == CONTENTS_HEADER:
@@ -240,7 +197,6 @@
             drop_lines = section == _IndexSection.EX_CONTENTS
         elif line.startswith(CONTENTS_END_LINE_PREFIX):
             drop_lines = section == _IndexSection.CONTENTS
->>>>>>> ca8aaa76
 
         if not drop_lines:
             yield line
@@ -258,13 +214,9 @@
     if index_file.content is None:
         return ""
 
-<<<<<<< HEAD
-    return "\n".join(_remove_contents(index_file.content.splitlines()))
-=======
     return "\n".join(
         _iter_index_lines(index_file.content.splitlines(), section=_IndexSection.EX_CONTENTS)
     )
->>>>>>> ca8aaa76
 
 
 def _get_contents_parsed_items(index_file: IndexFile) -> typing.Iterator[_ParsedListItem]:
@@ -280,22 +232,11 @@
         return
 
     # Get the lines of the contents section
-<<<<<<< HEAD
-    lines = index_file.content.splitlines()
-    # Advance past the contents heading
-    lines_from_contents = itertools.dropwhile(lambda line: line.lower() != CONTENTS_HEADER, lines)
-    next(lines_from_contents, None)
-    # Stop taking on the next heading
-    contents_lines = itertools.takewhile(
-        lambda line: not line.startswith(CONTENTS_END_LINE_PREFIX), lines_from_contents
-    )
-=======
     contents_lines = _iter_index_lines(
         index_file.content.splitlines(), section=_IndexSection.CONTENTS
     )
     # Skip header
     next(contents_lines, None)
->>>>>>> ca8aaa76
     yield from (
         _parse_item_from_line(line=line, rank=rank)
         for line, rank in zip(filter(None, contents_lines), itertools.count())
@@ -303,16 +244,6 @@
 
 
 def _check_contents_item(
-<<<<<<< HEAD
-    item: _ParsedListItem, whitespace_expectation: int, aggregate_dir: Path, docs_path: Path
-) -> None:
-    """Check item is valid.
-
-    Args:
-        item: The parsed item to check.
-        aggregate_dir: The relative directory that all items must be within.
-        whitespace_expectation: The expected number of whitespace characters for items.
-=======
     item: _ParsedListItem, max_whitespace: int, aggregate_dir: Path, docs_path: Path
 ) -> None:
     """Check item is valid. All the items should be exactly within a directory.
@@ -321,7 +252,6 @@
         item: The parsed item to check.
         max_whitespace: The expected number of whitespace characters for items.
         aggregate_dir: The relative directory that all items must be within.
->>>>>>> ca8aaa76
         docs_path: The base directory of all items.
 
     Raises:
@@ -331,17 +261,10 @@
             - An item isn't a file nor directory.
     """
     # Check that the whitespace count matches the expectation
-<<<<<<< HEAD
-    if item.whitespace_count > whitespace_expectation:
-        raise InputError(
-            "An item has more whitespace and is not following a reference to a directory. "
-            f"{item=!r}, expected whitespace count: {whitespace_expectation!r}"
-=======
     if item.whitespace_count > max_whitespace:
         raise InputError(
             "An item has more whitespace and is not following a reference to a directory. "
             f"{item=!r}, expected whitespace count: {max_whitespace!r}"
->>>>>>> ca8aaa76
         )
 
     # Check that the next item is within the directory
@@ -371,18 +294,10 @@
 
 
 def _calculate_contents_hierarchy(
-<<<<<<< HEAD
-    parsed_items: "peekable[_ParsedListItem]",
-    docs_path: Path,
-    aggregate_dir: Path = Path(),
-    hierarchy: int = 0,
-    whitespace_expectation: int = 0,
-=======
     parsed_items: Iterable[_ParsedListItem],
     docs_path: Path,
     aggregate_dir: Path = Path(),
     hierarchy: int = 0,
->>>>>>> ca8aaa76
 ) -> typing.Iterator[IndexContentsListItem]:
     """Calculate the hierarchy of the contents list items.
 
@@ -391,10 +306,6 @@
         docs_path: The base directory of all items.
         aggregate_dir: The relative directory that all items must be within.
         hierarchy: The hierarchy of the current directory.
-<<<<<<< HEAD
-        whitespace_expectation: The expected number of whitespace characters for items.
-=======
->>>>>>> ca8aaa76
 
     Yields:
         The contents list items with the hierarchy.
@@ -405,16 +316,6 @@
             - A nested item is not immediately within the path of its parent.
             - An item isn't a file nor directory.
     """
-<<<<<<< HEAD
-    while next_item := parsed_items.peek(default=None):
-        # All items in the current directory have been processed
-        if next_item.whitespace_count < whitespace_expectation:
-            return
-
-        _check_contents_item(
-            item=next_item,
-            whitespace_expectation=whitespace_expectation,
-=======
     parents: list[_ParsedListItem] = []
     whitespace_expectation_per_level = {0: 0}
     parsed_items = iter(parsed_items)
@@ -429,52 +330,21 @@
         _check_contents_item(
             item=item,
             max_whitespace=whitespace_expectation_per_level[hierarchy],
->>>>>>> ca8aaa76
             aggregate_dir=aggregate_dir,
             docs_path=docs_path,
         )
 
         # Advance the iterator
-<<<<<<< HEAD
-        item = next_item
-        next(parsed_items, None)
-        item_path = Path(item.reference_value)
-        next_item = parsed_items.peek(default=None)
-
-        # Process file
-        if (docs_path / item_path).is_file():
-=======
         item_path = Path(item.reference_value)
         next_item = next(parsed_items, None)
 
         if (docs_path / item_path).is_file() or (docs_path / item_path).is_dir():
->>>>>>> ca8aaa76
             yield IndexContentsListItem(
                 hierarchy=hierarchy + 1,
                 reference_title=item.reference_title,
                 reference_value=item.reference_value,
                 rank=item.rank,
             )
-<<<<<<< HEAD
-        # Process directory
-        elif (docs_path / item_path).is_dir():
-            yield IndexContentsListItem(
-                hierarchy=hierarchy + 1,
-                reference_title=item.reference_title,
-                reference_value=item.reference_value,
-                rank=item.rank,
-            )
-            if next_item is not None and next_item.whitespace_count > whitespace_expectation:
-                yield from _calculate_contents_hierarchy(
-                    parsed_items=parsed_items,
-                    docs_path=docs_path,
-                    aggregate_dir=item_path,
-                    hierarchy=hierarchy + 1,
-                    whitespace_expectation=next_item.whitespace_count,
-                )
-        else:
-            raise InputError(f"An item is not a file or directory. {item=!r}")
-=======
             # Process directory contents
             if (
                 (docs_path / item_path).is_dir()
@@ -489,7 +359,6 @@
         else:
             raise InputError(f"An item is not a file or directory. {item=!r}")
         item = next_item
->>>>>>> ca8aaa76
 
 
 def get_contents(index_file: IndexFile, docs_path: Path) -> typing.Iterator[IndexContentsListItem]:
@@ -503,8 +372,4 @@
         Iterator with all items from the contents list.
     """
     parsed_items = _get_contents_parsed_items(index_file=index_file)
-<<<<<<< HEAD
-    return _calculate_contents_hierarchy(parsed_items=peekable(parsed_items), docs_path=docs_path)
-=======
-    return _calculate_contents_hierarchy(parsed_items=parsed_items, docs_path=docs_path)
->>>>>>> ca8aaa76
+    return _calculate_contents_hierarchy(parsed_items=parsed_items, docs_path=docs_path)