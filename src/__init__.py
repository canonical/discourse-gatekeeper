--- conflicted
+++ resolved
@@ -111,23 +111,9 @@
     server_content = (
         index.server.content if index.server is not None and index.server.content else ""
     )
-<<<<<<< HEAD
-    index_contents = index_module.get_contents(index_file=index.local, docs_path=docs_path)
-    sorted_path_infos = sort_module.using_contents_index(
-        path_infos=path_infos, index_contents=index_contents, docs_path=docs_path
-    )
-    table_rows = list(navigation_table.from_page(page=server_content, discourse=clients.discourse))
-    actions = reconcile.run(
-        sorted_path_infos=sorted_path_infos,
-        table_rows=table_rows,
-        clients=clients,
-        base_path=clients.repository.base_path,
-    )
-=======
     table_rows = navigation_table.from_page(page=server_content, discourse=clients.discourse)
     table_rows, action_table_rows = tee(table_rows, 2)
     actions = _get_reconcile_actions(index=index, table_rows=action_table_rows, clients=clients)
->>>>>>> d49ebe76
 
     # tee creates a copy of the iterator which is needed as check.conflicts consumes the iterator
     # it is passed
