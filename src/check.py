# Copyright 2023 Canonical Ltd.
# See LICENSE file for licensing details.

"""Module for running checks."""

import logging
from collections.abc import Iterable, Iterator
from itertools import chain, tee
from typing import NamedTuple, TypeGuard

<<<<<<< HEAD
from . import constants, content
from .constants import DOCUMENTATION_TAG
from .repository import Client
from .types_ import AnyAction, UpdateAction, UpdatePageAction, UserInputs
=======
from src import constants, content
from src.constants import DOCUMENTATION_TAG
from src.repository import Client
from src.types_ import AnyAction, UpdateAction, UserInputs
>>>>>>> b81d5663


class Problem(NamedTuple):
    """Details about a failed check.

    Attrs:
        path: Unique identifier for the file and discourse topic with the problem
        description: A summary of what the problem is and how to resolve it.

    """

    path: str
    description: str


format_path = "/".join


class PathsWithDiff(NamedTuple):
    """Keeps track of paths that have any differences.

    Attrs:
        base_local_diffs: The paths that have a difference between the base and local content.
        base_server_diffs: The paths that have a difference between the local and server content.
    """

    base_local_diffs: tuple[str, ...]
    base_server_diffs: tuple[str, ...]


def get_path_with_diffs(actions: Iterable[UpdateAction]) -> PathsWithDiff:
    """Generate the paths that have either local or server content changes.

    Args:
        actions: The update actions to track diffs for.

    Returns:
        The paths that have differences.
    """
    # Filter any actions without a change in content or None base or same local and server content
    actions_with_changes = (
        action
        for action in actions
        if isinstance(action, UpdatePageAction)
        and action.content_change.base is not None
        and action.content_change.local != action.content_change.server
    )
    # The access to optional attributes is safe because of the filter above, mypy doesn't track
    # to this degree
    # Need an iterator for both attributes
    base_local_actions, base_server_actions = tee(actions_with_changes)
    return PathsWithDiff(
        base_local_diffs=tuple(
            format_path(action.path)
            for action in base_local_actions
            if action.content_change.base != action.content_change.local  # type: ignore
        ),
        base_server_diffs=tuple(
            format_path(action.path)
            for action in base_server_actions
            if action.content_change.base != action.content_change.server  # type: ignore
        ),
    )


def _is_update_action(action: AnyAction) -> TypeGuard[UpdateAction]:
    """Check whether an action is an UpdateAction.

    Args:
        action: The action to check.

    Returns:
        Whether the action is an UpdateAction.
    """
    return isinstance(action, UpdateAction)


def _update_action_problem(action: UpdateAction) -> Problem | None:
    """Get any problem with an update action.

    Args:
        action: The action to check.

    Returns:
        None if there is no problem or the problem if there is an issue with the action.
    """
    if not isinstance(action, UpdatePageAction):
        return None

    if (
        action.content_change.base is None
        and action.content_change.server == action.content_change.local
    ):
        return None

    if action.content_change.base is None:
        diff = content.diff(action.content_change.server, action.content_change.local)
        problem = Problem(
            path=format_path(action.path),
            description=(
                "cannot execute the update action due to not finding a file on the "
                f"{DOCUMENTATION_TAG} tag and there are differences between the branch and "
                "discourse content, please ensure that there are no differences and try again. "
                f"Detected differences:\n{diff}"
            ),
        )
    else:
        action_conflicts = content.conflicts(
            base=action.content_change.base,
            theirs=action.content_change.server,
            ours=action.content_change.local,
        )
        if action_conflicts is None:
            return None
        problem = Problem(
            path=format_path(action.path),
            description=(
                "cannot execute the update action due to conflicting changes on discourse, "
                f"please resolve the conflicts and try again: \n{action_conflicts}"
            ),
        )

    logging.error(
        (
            "there is a problem preventing the execution of an action\n"
            "path: %s\n"
            "problem: %s\n"
            "action: %s"
        ),
        problem.path,
        problem.description,
        action,
    )
    return problem


def conflicts(
    actions: Iterable[AnyAction], repository: Client, user_inputs: UserInputs
) -> Iterator[Problem]:
    """Check whether actions have any content conflicts.

    There are two types of conflicts. The first is where the local content is different to what is
    on the server and both the local content and the server content is different from the base.
    This means that there were edits on the server which have not been merged into git and the PR
    is making changes to the same page.

    The second type of conflict is a logical conflict which arises out of that there are at least
    some changes on the server that have not been merged into git yet and the branch is proposing
    to make changes to the documentation as well. This means that there could be changes made on
    the server which logically conflict with proposed changes in the PR. These conflicts can be
    supppressed using the discourse-ahead-ok tag on the commit that the action is running on.

    Args:
        actions: The actions to check.
        repository: Client for repository interactions.
        user_inputs: Configuration from the user.

    Yields:
        A problem for each action with a conflict
    """
    # Need an iterator to check page by page and logical conflicts
    actions_page_conflicts, actions_logical_conflicts = tee(filter(_is_update_action, actions))

    any_page_conflicts = False
    for problem in filter(
        None, (_update_action_problem(action) for action in actions_page_conflicts)
    ):
        any_page_conflicts = True
        yield problem

    # Skip reporting potential logical conflicts if there were any page conflicts
    if any_page_conflicts:
        return

    commit_discourse_ahead_ok_tagged = repository.is_same_commit(
        tag=constants.DISCOURSE_AHEAD_TAG, commit=user_inputs.commit_sha
    )
    if commit_discourse_ahead_ok_tagged:
        return

    paths_with_diff = get_path_with_diffs(actions_logical_conflicts)
    if not paths_with_diff.base_local_diffs or not paths_with_diff.base_server_diffs:
        return

    problem = Problem(
        path=paths_with_diff.base_local_diffs[0],
        description=(
            "detected unmerged community contributions, these need to be resolved "
            "before proceeding. If the differences are not conflicting, please apply the "
            f"{constants.DISCOURSE_AHEAD_TAG} tag to commit {user_inputs.commit_sha} to "
            "proceed. Paths with potentially unmerged community contributions: "
            f"{set(chain(paths_with_diff.base_local_diffs, paths_with_diff.base_server_diffs))}."
        ),
    )
    logging.error(
        "there is a problem preventing the execution of an action\npath: %s\nproblem: %s",
        problem.path,
        problem.description,
    )
    yield problem<|MERGE_RESOLUTION|>--- conflicted
+++ resolved
@@ -8,17 +8,10 @@
 from itertools import chain, tee
 from typing import NamedTuple, TypeGuard
 
-<<<<<<< HEAD
-from . import constants, content
-from .constants import DOCUMENTATION_TAG
-from .repository import Client
-from .types_ import AnyAction, UpdateAction, UpdatePageAction, UserInputs
-=======
 from src import constants, content
 from src.constants import DOCUMENTATION_TAG
 from src.repository import Client
-from src.types_ import AnyAction, UpdateAction, UserInputs
->>>>>>> b81d5663
+from src.types_ import AnyAction, UpdateAction, UpdatePageAction, UserInputs
 
 
 class Problem(NamedTuple):
