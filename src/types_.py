# Copyright 2023 Canonical Ltd.
# See LICENSE file for licensing details.

"""Types for uploading docs to charmhub."""

import dataclasses
import typing
from enum import Enum
from pathlib import Path
from urllib.parse import urlparse

Content = str
Url = str


class UserInputsDiscourse(typing.NamedTuple):
    """Configurable user input values used to run upload-charm-docs.

    Attrs:
        hostname: The base path to the discourse server.
        category_id: The category identifier to use on discourse for all topics.
        api_username: The discourse API username to use for interactions with the server.
        api_key: The discourse API key to use for interactions with the server.
    """

    hostname: str
    category_id: str
    api_username: str
    api_key: str


class UserInputs(typing.NamedTuple):
    """Configurable user input values used to run upload-charm-docs.

    Attrs:
        discourse: The configuration for interacting with discourse.
        dry_run: If enabled, only log the action that would be taken. Has no effect in migration
            mode.
        delete_pages: Whether to delete pages that are no longer needed. Has no effect in
            migration mode.
        github_access_token: A Personal Access Token(PAT) or access token with repository access.
            Required in migration mode.
        commit_sha: The SHA of the commit the action is running on.
        base_branch: The main branch against which the syncs act on
    """

    discourse: UserInputsDiscourse
    dry_run: bool
    delete_pages: bool
    github_access_token: str | None
    commit_sha: str
    base_branch: str


class Metadata(typing.NamedTuple):
    """Information within metadata file. Refer to: https://juju.is/docs/sdk/metadata-yaml.

    Only name and docs are the fields of interest for the scope of this module.

    Attrs:
        name: Name of the charm.
        docs: A link to a documentation cover page on Discourse.
    """

    name: str
    docs: str | None


class Page(typing.NamedTuple):
    """Information about a documentation page.

    Attrs:
        url: The link to the page.
        content: The documentation text of the page.
    """

    url: Url
    content: Content


NavlinkTitle = str
NavlinkValue = str


class IndexFile(typing.NamedTuple):
    """Information about a documentation page.

    Attrs:
        title: The title for the index.
        content: The local content of the index.
    """

    title: NavlinkTitle
    content: Content | None


class Index(typing.NamedTuple):
    """Information about the local and server index page.

    Attrs:
        server: The index page on the server.
        local: The local index file contents.
        name: The name of the charm.
    """

    server: Page | None
    local: IndexFile
    name: str


Level = int
TablePath = tuple[str, ...]


class PathInfo(typing.NamedTuple):
    """Represents a file or directory in the docs directory.

    Attrs:
        local_path: The path to the file on the local disk.
        level: The number of parent directories to the docs folder including the docs folder.
        table_path: The computed table path based on the disk path relative to the docs folder.
        navlink_title: The title of the navlink.
        alphabetical_rank: The rank of the path info based on alphabetically sorting all relevant
            path infos.
        navlink_hidden: Whether the item should be displayed on the navigation table
    """

    local_path: Path
    level: Level
    table_path: TablePath
    navlink_title: NavlinkTitle
    alphabetical_rank: int
    navlink_hidden: bool


class Navlink(typing.NamedTuple):
    """Represents navlink of a table row of the navigation table.

    Attrs:
        title: The title of the documentation page.
        link: The relative URL to the documentation page or None if there is no link.
        hidden: Whether the item should be displayed on the navigation table.
    """

    title: NavlinkTitle
    link: NavlinkValue | None
    hidden: bool


class TableRow(typing.NamedTuple):
    """Represents one parsed row of the navigation table.

    Attrs:
        level: The number of parents, is 1 if there is no parent.
        path: The a unique string identifying the row.
        navlink: The title and relative URL to the documentation page.
        is_group: Whether the row is the parent of zero or more other rows.
    """

    level: Level
    path: TablePath
    navlink: Navlink

    @property
    def is_group(self) -> bool:
        """Whether the row is a group of pages."""
        return self.navlink.link is None

    def is_external(self, server_hostname: str) -> bool:
        """Whether the row is an external reference."""
        if self.navlink.link is None:
            return False
        comparison_link = self.navlink.link.lower()
        return comparison_link.startswith("http") and not comparison_link.startswith(
            server_hostname.lower()
        )

    def to_markdown(self, server_hostname: str) -> str:
        """Convert to a line in the navigation table.

        Returns:
            The line in the navigation table.
        """
        level = f" {self.level} " if not self.navlink.hidden else " "

        if self.is_external(server_hostname):
            link = self.navlink.link
        elif self.is_group:
            link = ""
        else:
            link = urlparse(self.navlink.link or "").path

        return f"|{level}| {'-'.join(self.path)} | " f"[{self.navlink.title}]({link}) |"


TableRowLookup = dict[TablePath, TableRow]


@dataclasses.dataclass
class _CreateActionBase:
    """Represents an item to be updated.

    Attrs:
        level: The number of parents, is 1 if there is no parent.
        path: The a unique string identifying the navigation table row.
        navlink_title: The title of the navlink.
        navlink_hidden: Whether the item should be displayed on the navigation table.
    """

    level: Level
    path: TablePath
    navlink_title: NavlinkTitle
    navlink_hidden: bool


@dataclasses.dataclass
class CreateExternalRefAction(_CreateActionBase):
    """Represents a external reference to be created.

    Attrs:
        navlink_value: The external reference.
    """

    navlink_value: NavlinkValue


@dataclasses.dataclass
class CreateGroupAction(_CreateActionBase):
    """Represents a group to be created."""


@dataclasses.dataclass
class CreatePageAction(_CreateActionBase):
    """Represents a page to be created.

    Attrs:
        content: The documentation content.
    """

    content: Content


CreateAction = CreatePageAction | CreateGroupAction | CreateExternalRefAction


@dataclasses.dataclass
class CreateIndexAction:
    """Represents an index page to be created.

    Attrs:
        title: The title of the index page.
        content: The content including the navigation table.
    """

    title: NavlinkTitle
    content: Content


@dataclasses.dataclass
class _NoopActionBase:
    """Represents an item with no required changes.

    Attrs:
        level: The number of parents, is 1 if there is no parent.
        path: The a unique string identifying the navigation table row.
        navlink: The navling title and link for the page.
    """

    level: Level
    path: TablePath
    navlink: Navlink


@dataclasses.dataclass
class NoopGroupAction(_NoopActionBase):
    """Represents a group with no required changes."""


@dataclasses.dataclass
class NoopExternalRefAction(_NoopActionBase):
    """Represents an external reference with no required changes."""


@dataclasses.dataclass
class NoopPageAction(_NoopActionBase):
    """Represents a page with no required changes.

    Attrs:
        content: The documentation content of the page.
    """

    content: Content


NoopAction = NoopPageAction | NoopGroupAction | NoopExternalRefAction


@dataclasses.dataclass
class NoopIndexAction:
    """Represents an index page with no required changes.

    Attrs:
        content: The content including the navigation table.
        url: The URL to the index page.
    """

    content: Content
    url: Url


class NavlinkChange(typing.NamedTuple):
    """Represents a change to the navlink.

    Attrs:
        old: The previous navlink.
        new: The new navlink.
    """

    old: Navlink
    new: Navlink


class ContentChange(typing.NamedTuple):
    """Represents a change to the content.

    Attrs:
        base: The content which is the base for comparison.
        server: The content on the server.
        local: The content on the local disk.
    """

    base: Content | None
    server: Content
    local: Content


class IndexContentChange(typing.NamedTuple):
    """Represents a change to the content of the index.

    Attrs:
        old: The previous content.
        new: The new content.
    """

    old: Content
    new: Content


@dataclasses.dataclass
class _UpdateActionBase:
    """Base for all the update actions.

    Attrs:
        level: The number of parents, is 1 if there is no parent.
        path: The a unique string identifying the navigation table row.
        navlink_change: The changeto the navlink.
    """

    level: Level
    path: TablePath
    navlink_change: NavlinkChange


@dataclasses.dataclass
class UpdateGroupAction(_UpdateActionBase):
    """Represents a group to be updated."""


@dataclasses.dataclass
class UpdatePageAction(_UpdateActionBase):
    """Represents a page to be updated.

    Attrs:
        content_change: The change to the documentation content.
    """

    content_change: ContentChange


@dataclasses.dataclass
class UpdateExternalRefAction(_UpdateActionBase):
    """Represents an external reference to be updated."""


UpdateAction = UpdatePageAction | UpdateGroupAction | UpdateExternalRefAction


@dataclasses.dataclass
class UpdateIndexAction:
    """Represents an index page to be updated.

    Attrs:
        content_change: The change to the content including the navigation table.
        url: The URL to the index page.
    """

    content_change: IndexContentChange
    url: Url


@dataclasses.dataclass
class _DeleteActionBase:
    """Represents an item to be deleted.

    Attrs:
        level: The number of parents, is 1 if there is no parent.
        path: The a unique string identifying the navigation table row.
        navlink: The link to the page
    """

    level: Level
    path: TablePath
    navlink: Navlink


@dataclasses.dataclass
class DeleteGroupAction(_DeleteActionBase):
    """Represents a group to be deleted."""


@dataclasses.dataclass
class DeleteExternalRefAction(_DeleteActionBase):
    """Represents an external reference to be deleted."""


@dataclasses.dataclass
class DeletePageAction(_DeleteActionBase):
    """Represents a page to be deleted.

    Attrs:
        content: The documentation content.
    """

    content: Content


DeleteAction = DeletePageAction | DeleteGroupAction | DeleteExternalRefAction


AnyAction = CreateAction | NoopAction | UpdateAction | DeleteAction
AnyIndexAction = CreateIndexAction | NoopIndexAction | UpdateIndexAction


class ActionResult(str, Enum):
    """Result of taking an action.

    Attrs:
        SUCCESS: The action succeeded.
        SKIP: The action was skipped.
        FAIL: The action failed.
    """

    SUCCESS = "success"
    SKIP = "skip"
    FAIL = "fail"


class PullRequestAction(str, Enum):
    """Result of taking an action.

    Attrs:
        OPENED: A new PR has been opened.
        CLOSED: An existing PR has been closed.
        UPDATED: An existing PR has been updated.
    """

    OPENED = "opened"
    CLOSED = "closed"
    UPDATED = "updated"


class ActionReport(typing.NamedTuple):
    """Post execution report for an action.

    Attrs:
        table_row: The navigation table entry, None for delete or index actions.
        location: The URL that the action operated on, None for groups or if a create action was
            skipped, if running in reconcile mode.
            Path to migrated file, if running in migration mode. None on action failure.
        result: The action execution result.
        reason: The reason, None for success reports.
    """

    table_row: TableRow | None
    location: Url | Path | None
    result: ActionResult
    reason: str | None


@dataclasses.dataclass
class MigrationFileMeta:
    """Metadata about a document to be migrated.

    Attrs:
        path: The full document path to be written to.
    """

    path: Path


@dataclasses.dataclass
class GitkeepMeta(MigrationFileMeta):
    """Represents an empty directory from the index table.

    Attrs:
        table_row: Empty group row that is the source of .gitkeep file.
    """

    table_row: TableRow


@dataclasses.dataclass
class DocumentMeta(MigrationFileMeta):
    """Represents a document to be migrated from the index table.

    Attrs:
        link: Link to content to read from.
        table_row: Document row that is the source of document file.
    """

    link: str
    table_row: TableRow


@dataclasses.dataclass
class IndexDocumentMeta(MigrationFileMeta):
    """Represents an index file document.

    Attrs:
        content: Contents to write to index file.
    """

    content: str


class IndexContentsListItem(typing.NamedTuple):
    """Represents an item in the contents table.

    Attrs:
        hierarchy: The number of parent items to the root of the list
        reference_title: The name of the reference
        reference_value: The link to the referenced item
        rank: The number of preceding elements in the list at any hierarchy
        hidden: Whether the item should be displayed on the navigation table
    """

    hierarchy: int
    reference_title: str
    reference_value: str
    rank: int
    hidden: bool

<<<<<<< HEAD
    @property
    def table_path(self) -> TablePath:
        """The table path for the item.

        Returns:
            The table path for the item.
        """
        if self.reference_value.lower().startswith("http"):
            return tuple(
                (self.reference_value.replace("//", "/").replace(":", "").replace(".", "/")).split(
                    "/"
                )
            )
        return tuple(self.reference_value.rsplit(".", 1)[0].split("/"))


ItemInfoLookup = dict[TablePath, PathInfo | IndexContentsListItem]
=======

class ReconcileOutputs(typing.NamedTuple):
    """Output provided by the reconcile workflow.

    Attrs:
        index_url: url with the root documentation topic on Discourse
        topics: List of urls with actions
        documentation_tag: commit sha to which the tag was created
    """

    index_url: Url
    topics: dict[Url, ActionResult]
    documentation_tag: str | None


class MigrateOutputs(typing.NamedTuple):
    """Output provided by the reconcile workflow.

    Attrs:
        action: Action taken on the PR
        pull_request_url: url of the pull-request when relevant
    """

    action: PullRequestAction
    pull_request_url: Url
>>>>>>> af8dc143
<|MERGE_RESOLUTION|>--- conflicted
+++ resolved
@@ -550,7 +550,6 @@
     rank: int
     hidden: bool
 
-<<<<<<< HEAD
     @property
     def table_path(self) -> TablePath:
         """The table path for the item.
@@ -568,7 +567,7 @@
 
 
 ItemInfoLookup = dict[TablePath, PathInfo | IndexContentsListItem]
-=======
+
 
 class ReconcileOutputs(typing.NamedTuple):
     """Output provided by the reconcile workflow.
@@ -593,5 +592,4 @@
     """
 
     action: PullRequestAction
-    pull_request_url: Url
->>>>>>> af8dc143
+    pull_request_url: Url